/**
 * A framework agnostic library for building reactive applications.
 *
 * @module
 *
 * @groupDescription Primitives
 *
 * Primitive building blocks for reactive code.
 *
 * @groupDescription Watching
 *
 * Utilities to run code when reactive values change.
 *
 * @groupDescription Collections
 *
 * Reactive collections to simplify working with complex data structures.
 *
 * @groupDescription Struct
 * 
 * Utilities to create reactive data structures/objects.
 */
<<<<<<< HEAD
export {
    type ReadonlyReactive,
    type Reactive,
    type ExternalReactive,
} from "./Reactive";
=======

export { type ReadonlyReactive, type Reactive, type ExternalReactive } from "./Reactive";
>>>>>>> a031da6d
export {
    type EqualsFunc,
    type ReactiveOptions,
    reactive,
    computed,
    external,
    batch,
    untracked,
    getValue,
    peekValue,
    isReactive,
    isWritableReactive
} from "./ReactiveImpl";
export {
    type EffectCleanupFn,
    type EffectFunc,
    type WatchOptions,
    type CleanupHandle,
    syncEffect,
    syncEffectOnce,
    syncWatch
} from "./sync";
export { effect, watch } from "./async";
export * from "./collections";
export * from "./struct";<|MERGE_RESOLUTION|>--- conflicted
+++ resolved
@@ -19,16 +19,8 @@
  * 
  * Utilities to create reactive data structures/objects.
  */
-<<<<<<< HEAD
-export {
-    type ReadonlyReactive,
-    type Reactive,
-    type ExternalReactive,
-} from "./Reactive";
-=======
 
 export { type ReadonlyReactive, type Reactive, type ExternalReactive } from "./Reactive";
->>>>>>> a031da6d
 export {
     type EqualsFunc,
     type ReactiveOptions,
