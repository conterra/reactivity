import {
    Signal,
    batch as rawBatch,
    computed as rawComputed,
    signal as rawSignal,
    untracked as rawUntracked
} from "@preact/signals-core";
import {
    AddBrand,
    AddWritableBrand,
    ExternalReactive,
    ReadonlyReactive,
    RemoveBrand,
    Reactive
} from "./Reactive";

/**
 * A function that should return `true` if `a` and `b` are considered equal, `false` otherwise.
 * 
 * @group Primitives
 */
export type EqualsFunc<T> = (a: T, b: T) => boolean;

/**
 * Options that can be passed when creating a new signal.
 * 
 * @group Primitives
 */
export interface ReactiveOptions<T> {
    /**
     * Should return `true` if the two values are considered equal.
     *
     * Reactive assignments using a new value equal to the current value
     * will be ignored.
     * By default, `===` is used to compare values.
     */
    equal?: EqualsFunc<T>;
}

/**
 * Creates a new mutable signal, initialized to `undefined`.
 *
 * Example:
 *
 * ```ts
 * const foo = reactive<number>();
 * console.log(foo.value); // undefined
 * foo.value = 123;        // updates the current value
 * ```
 * 
 * @group Primitives
 */
export function reactive<T>(): Reactive<T | undefined>;

/**
 * Creates a new mutable signal, initialized to the given value.
 *
 * Example:
 *
 * ```ts
 * const foo = reactive(123);
 * console.log(foo.value); // 123
 * foo.value = 456;        // updates the current value
 * ```
 * 
 * @group Primitives
 */
export function reactive<T>(initialValue: T, options?: ReactiveOptions<T>): Reactive<T>;
export function reactive<T>(
    initialValue?: T,
    options?: ReactiveOptions<T | undefined>
): Reactive<T | undefined> {
    const impl = new WritableReactiveImpl(initialValue, options?.equal);
    return impl as AddWritableBrand<typeof impl>;
}

/**
 * Creates a new computed signal.
 *
 * The `compute` callback will be executed (and re-executed as necessary) to provide the current value.
 * The function body of `compute` is tracked automatically: any reactive values used by `compute`
 * will be watched automatically; if any of them changes then the computed value will be updated as well.
 *
 * NOTE: the `compute` callback should not have any side effects as it may be called any number of times
 * if its dependencies change.
 *
 * Example:
 *
 * ```ts
 * const foo = reactive(1);
 * const doubleFoo = computed(() => foo.value * 2);
 * console.log(doubleFoo.value); // 2
 *
 * foo.value = 2;
 * console.log(doubleFoo.value); // 4
 * ```
 * 
 * @group Primitives
 */
export function computed<T>(compute: () => T, options?: ReactiveOptions<T>): ReadonlyReactive<T> {
    const impl = new ComputedReactiveImpl(compute, options?.equal);
    return impl as AddBrand<typeof impl>;
}

/**
 * Creates a signal that integrates state from 'foreign' objects (e.g. different state management solutions)
 * into the reactivity system.
 *
 * The `compute` function should return the current value from the foreign object.
 * Just like with computed objects, the return value of `compute` will be cached.
 * Unlike computed objects, the `compute` function will _not_ be triggered automatically: you must subscribe
 * to changes on the foreign object (with whatever API is appropriate) and call the returned `ExternalReactive`'s
 * `trigger()` method.
 *
 * Once `.trigger()` has been called, accessing the reactive object's value will re-execute the `compute` method
 * and return the latest value.
 *
 * Example:
 *
 * ```js
 * // This example makes the state of an AbortSignal accessible as an reactive object.
 * const controller = new AbortController();
 * const signal = controller.signal;
 *
 * const aborted = external(() => signal.aborted);
 * signal.addEventListener("abort", aborted.trigger);
 * console.log(aborted.value); // false
 *
 * controller.abort(); // triggers the event handler registered above
 * console.log(aborted.value); // true
 *
 * // later: unsubscribe from signal
 * ```
 * 
 * @group Primitives
 */
export function external<T>(compute: () => T, options?: ReactiveOptions<T>): ExternalReactive<T> {
    /*
        Implementation note:
        
        The external value is accessed by wrapping it inside a `computed()`.
        However, that computed block is untracked and therefore nonreactive.
        A simple 'version' signal is the only real reactive dependency.
        That signal is supposed to switch to a new value to trigger recomputation of the external value;
        that trigger can be called from the outside.

        Therefore, calling trigger() on the reactive object will recompute the external value.

        Alternative implementation: use the _notify() function from signals-core directly.
        It does pretty much the same thing for computed signals and would mean that we could get rid of the `trigger` signal.
        But that function is a) internal and b) mangled (to `N` at the time of this writing) -- this is too risky.
     */
    const invalidateSignal = rawSignal(false);
    const invalidate = () => {
        invalidateSignal.value = !invalidateSignal.peek();
    };
    const externalReactive = computed(() => {
        invalidateSignal.value;
        return rawUntracked(() => compute());
    }, options);
    (externalReactive as RemoveBrand<typeof externalReactive> as ReactiveImpl<T>).trigger = invalidate;
    return externalReactive as ExternalReactive<T>;
}

/**
 * Executes a set of reactive updates implemented in `callback`.
 * Effects are delayed until the batch has completed.
 *
 * It is good practice to group multiple updates into a batch to prevent
 * an excessive number of effects from triggering.
 *
 * `batch` returns the value of `callback()`.
 *
 * Example:
 *
 * ```ts
 * const r1 = reactive(1);
 * const r2 = reactive(2);
 *
 * // Log r1 and r2 every time they change.
 * syncEffect(() => {
 *     console.log(r1.value, r2.value);
 * });
 *
 * // Trigger multiple updates at once.
 * batch(() => {
 *     // these two updates don't trigger the effect yet
 *     r1.value = 2;
 *     r2.value = 3;
 * });
 * // now the effect runs once
 * ```
 * 
 * @group Primitives
 */
export function batch<T>(callback: () => T): T {
    return rawBatch(callback);
}

/**
 * Executes non-reactive code.
 *
 * Accesses on reactive objects made inside `callback` will _not_ be tracked,
 * even if they occur inside a computed object or in an effect.
 *
 * `untracked` returns the value of `callback()`.
 * 
 * @group Primitives
 */
export function untracked<T>(callback: () => T): T {
    return rawUntracked(callback);
}

/**
 * Returns the current `.value` of the given signal, or the input argument itself
 * if it is not reactive.
 *
 * The access to `.value` is tracked.
 * 
 * @group Primitives
 */
export function getValue<T>(maybeReactive: ReadonlyReactive<T> | T) {
    if (!isReactive(maybeReactive)) {
        return maybeReactive;
    }
    return maybeReactive.value;
}

/**
 * Returns the current `.value` of the given signal, or the input argument itself
 * if it is not reactive.
 *
 * The access to `.value` is _not_ tracked.
 * 
 * @group Primitives
 */
export function peekValue<T>(maybeReactive: ReadonlyReactive<T> | T) {
    if (!isReactive(maybeReactive)) {
        return maybeReactive;
    }
    return maybeReactive.peek();
}

/**
 * Returns true if `maybeReactive` is any kind of signal.
 *
 * TODO: must be "isReadonlyReactive"
 *
 * @group Primitives
 */
export function isReactive<T>(maybeReactive: Reactive<T> | T): maybeReactive is Reactive<T> {
    return maybeReactive instanceof ReactiveImpl;
}

/**
 * Returns true if `maybeReactive` is any kind of writable signal.
 *
 * TODO: must be "isReactive"
 *
 * @group Primitives
 */
export function isWritableReactive<T>(
    maybeReactive: Reactive<T> | T
): maybeReactive is WritableReactive<T> {
    return maybeReactive instanceof WritableReactiveImpl;
}

const REACTIVE_SIGNAL = Symbol("signal");
const CUSTOM_EQUALS = Symbol("equals");

abstract class ReactiveImpl<T>
    implements RemoveBrand<ReadonlyReactive<T> & Reactive<T> & ExternalReactive<T>>
{
    private [REACTIVE_SIGNAL]: Signal<T>;

    constructor(signal: Signal<T>) {
        this[REACTIVE_SIGNAL] = signal;
    }

    get value(): T {
        return this[REACTIVE_SIGNAL].value;
    }

    set value(_value: T) {
        throw new Error("Cannot update a readonly reactive object.");
    }

    trigger() {
        throw new Error("Cannot trigger this reactive object.");
    }

    peek() {
        return this[REACTIVE_SIGNAL].peek();
    }

    toJSON() {
        return this.value;
    }

    toString(): string {
        return `Reactive[value=${getFormattedValue(this[REACTIVE_SIGNAL].value)}]`;
    }
}

class ComputedReactiveImpl<T> extends ReactiveImpl<T> {
    [CUSTOM_EQUALS]: EqualsFunc<T> | undefined;

    constructor(compute: () => T, equals: EqualsFunc<T> | undefined) {
        const rawSignal = rawComputed(equals ? computeWithEquals(compute, equals) : compute);
        super(rawSignal);
        this[CUSTOM_EQUALS] = equals;
    }
}

class WritableReactiveImpl<T> extends ReactiveImpl<T> {
    [CUSTOM_EQUALS]: EqualsFunc<T> | undefined;

    constructor(initialValue: T, equals: EqualsFunc<T> | undefined) {
        super(rawSignal(initialValue));
        this[CUSTOM_EQUALS] = equals;
    }

    get value() {
        return super.value;
    }

    set value(value: T) {
        const isEqual = rawUntracked(() => this[CUSTOM_EQUALS]?.(this.value, value));
        if (isEqual) {
            return;
        }
        this[REACTIVE_SIGNAL].value = value;
    }
}

<<<<<<< HEAD
=======
function isReactive<T>(value: RemoveBrand<ReadonlyReactive<T>> | T): value is ReactiveImpl<T> {
    return value instanceof ReactiveImpl;
}

>>>>>>> 5cb21283
function computeWithEquals<T>(compute: () => T, equals: EqualsFunc<T>) {
    let firstExecution = true;
    let currentValue: T;

    return function computeWithEquals() {
        const newValue = compute();
        return rawUntracked(() => {
            if (firstExecution || !equals(currentValue, newValue)) {
                currentValue = newValue;
                firstExecution = false;
            }
            return currentValue;
        });
    };
}

function getFormattedValue(rawValue: unknown) {
    if (typeof rawValue === "string") {
        return JSON.stringify(rawValue); // escape
    }
    return String(rawValue);
}<|MERGE_RESOLUTION|>--- conflicted
+++ resolved
@@ -248,7 +248,7 @@
  *
  * @group Primitives
  */
-export function isReactive<T>(maybeReactive: Reactive<T> | T): maybeReactive is Reactive<T> {
+export function isReactive<T>(maybeReactive: ReadonlyReactive<T> | T): maybeReactive is ReadonlyReactive<T> {
     return maybeReactive instanceof ReactiveImpl;
 }
 
@@ -261,7 +261,7 @@
  */
 export function isWritableReactive<T>(
     maybeReactive: Reactive<T> | T
-): maybeReactive is WritableReactive<T> {
+): maybeReactive is Reactive<T> {
     return maybeReactive instanceof WritableReactiveImpl;
 }
 
@@ -333,13 +333,6 @@
     }
 }
 
-<<<<<<< HEAD
-=======
-function isReactive<T>(value: RemoveBrand<ReadonlyReactive<T>> | T): value is ReactiveImpl<T> {
-    return value instanceof ReactiveImpl;
-}
-
->>>>>>> 5cb21283
 function computeWithEquals<T>(compute: () => T, equals: EqualsFunc<T>) {
     let firstExecution = true;
     let currentValue: T;
