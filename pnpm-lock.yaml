lockfileVersion: '9.0'

settings:
  autoInstallPeers: true
  excludeLinksFromLockfile: false

overrides:
  rollup@>=4.0.0 <4.22.4: '>=4.22.4'
  cross-spawn@<7.0.5: '>=7.0.5'
  '@eslint/plugin-kit@<0.2.3': '>=0.2.3'
  esbuild@<0.25.0: '>=0.25.0'
  '@babel/runtime@<7.26.10': '>=7.26.10'

importers:

  .:
    devDependencies:
      '@changesets/cli':
        specifier: ^2.28.1
        version: 2.29.2
      '@eslint/js':
        specifier: ^9.21.0
        version: 9.25.1
      '@types/eslint__js':
        specifier: ^8.42.3
        version: 8.42.3
      '@types/node':
        specifier: ^20.17.23
        version: 20.17.32
      concurrently:
        specifier: ^9.1.2
        version: 9.1.2
      esbuild:
        specifier: ^0.25.0
<<<<<<< HEAD
        version: 0.25.2
=======
        version: 0.25.3
>>>>>>> cfb57742
      eslint:
        specifier: ^9.21.0
        version: 9.25.1
      eslint-config-prettier:
        specifier: ^10.0.2
        version: 10.1.2(eslint@9.25.1)
      eslint-plugin-headers:
        specifier: ^1.2.1
        version: 1.2.1(eslint@9.25.1)
      eslint-plugin-vue:
        specifier: ^9.32.0
        version: 9.33.0(eslint@9.25.1)
      happy-dom:
        specifier: ^17.1.9
        version: 17.4.6
      husky:
        specifier: ^9.1.7
        version: 9.1.7
      lint-staged:
        specifier: ^15.5.1
        version: 15.5.1
      prettier:
        specifier: ^3.5.3
        version: 3.5.3
      rimraf:
        specifier: ^6.0.1
        version: 6.0.1
      tsx:
        specifier: ^4.19.3
        version: 4.19.4
      typedoc:
        specifier: ^0.27.9
        version: 0.27.9(typescript@5.8.3)
      typescript:
        specifier: ^5.8.2
        version: 5.8.3
      typescript-eslint:
        specifier: ^8.26.0
        version: 8.31.1(eslint@9.25.1)(typescript@5.8.3)
      vite:
        specifier: ^6.2.7
        version: 6.2.7(@types/node@20.17.32)(tsx@4.19.4)(yaml@2.7.0)
      vitest:
        specifier: ^3.0.7
        version: 3.1.2(@types/node@20.17.32)(happy-dom@17.4.6)(tsx@4.19.4)(yaml@2.7.0)

  packages/reactivity-core:
    dependencies:
      '@preact/signals-core':
        specifier: 1.8.0
        version: 1.8.0
    devDependencies:
      project-root:
        specifier: workspace:*
        version: link:../..

  packages/reactivity-events:
    dependencies:
      '@conterra/reactivity-core':
        specifier: workspace:^
        version: link:../reactivity-core
    devDependencies:
      project-root:
        specifier: workspace:*
        version: link:../..

  playground:
    dependencies:
      '@conterra/reactivity-core':
        specifier: workspace:^
        version: link:../packages/reactivity-core
      '@conterra/reactivity-events':
        specifier: workspace:^
        version: link:../packages/reactivity-events
      '@mdi/font':
        specifier: ^7.4.47
        version: 7.4.47
      vue:
        specifier: ^3.5.13
        version: 3.5.13(typescript@5.8.3)
      vuetify:
        specifier: ^3.7.14
        version: 3.8.3(typescript@5.8.3)(vue@3.5.13(typescript@5.8.3))
    devDependencies:
      '@vitejs/plugin-vue':
        specifier: ^5.2.1
        version: 5.2.3(vite@6.2.7(@types/node@22.13.9)(tsx@4.19.4)(yaml@2.7.0))(vue@3.5.13(typescript@5.8.3))
      eslint-plugin-vue:
        specifier: ^9.32.0
        version: 9.33.0(eslint@9.25.1)
      vite:
        specifier: ^6.2.7
        version: 6.2.7(@types/node@22.13.9)(tsx@4.19.4)(yaml@2.7.0)

packages:

  '@babel/helper-string-parser@7.25.9':
    resolution: {integrity: sha512-4A/SCr/2KLd5jrtOMFzaKjVtAei3+2r/NChoBNoZ3EyP/+GlhoaEGoWOZUmFmoITP7zOJyHIMm+DYRd8o3PvHA==}
    engines: {node: '>=6.9.0'}

  '@babel/helper-validator-identifier@7.25.9':
    resolution: {integrity: sha512-Ed61U6XJc3CVRfkERJWDz4dJwKe7iLmmJsbOGu9wSloNSFttHV0I8g6UAgb7qnK5ly5bGLPd4oXZlxCdANBOWQ==}
    engines: {node: '>=6.9.0'}

  '@babel/parser@7.26.2':
    resolution: {integrity: sha512-DWMCZH9WA4Maitz2q21SRKHo9QXZxkDsbNZoVD62gusNtNBBqDg9i7uOhASfTfIGNzW+O+r7+jAlM8dwphcJKQ==}
    engines: {node: '>=6.0.0'}
    hasBin: true

  '@babel/runtime@7.27.0':
    resolution: {integrity: sha512-VtPOkrdPHZsKc/clNqyi9WUA8TINkZ4cGk63UUE3u4pmB2k+ZMQRDuIOagv8UVd6j7k0T3+RRIb7beKTebNbcw==}
    engines: {node: '>=6.9.0'}

  '@babel/types@7.26.0':
    resolution: {integrity: sha512-Z/yiTPj+lDVnF7lWeKCIJzaIkI0vYO87dMpZ4bg4TDrFe4XXLFWL1TbXU27gBP3QccxV9mZICCrnjnYlJjXHOA==}
    engines: {node: '>=6.9.0'}

  '@changesets/apply-release-plan@7.0.12':
    resolution: {integrity: sha512-EaET7As5CeuhTzvXTQCRZeBUcisoYPDDcXvgTE/2jmmypKp0RC7LxKj/yzqeh/1qFTZI7oDGFcL1PHRuQuketQ==}

  '@changesets/assemble-release-plan@6.0.6':
    resolution: {integrity: sha512-Frkj8hWJ1FRZiY3kzVCKzS0N5mMwWKwmv9vpam7vt8rZjLL1JMthdh6pSDVSPumHPshTTkKZ0VtNbE0cJHZZUg==}

  '@changesets/changelog-git@0.2.1':
    resolution: {integrity: sha512-x/xEleCFLH28c3bQeQIyeZf8lFXyDFVn1SgcBiR2Tw/r4IAWlk1fzxCEZ6NxQAjF2Nwtczoen3OA2qR+UawQ8Q==}

  '@changesets/cli@2.29.2':
    resolution: {integrity: sha512-vwDemKjGYMOc0l6WUUTGqyAWH3AmueeyoJa1KmFRtCYiCoY5K3B68ErYpDB6H48T4lLI4czum4IEjh6ildxUeg==}
    hasBin: true

  '@changesets/config@3.1.1':
    resolution: {integrity: sha512-bd+3Ap2TKXxljCggI0mKPfzCQKeV/TU4yO2h2C6vAihIo8tzseAn2e7klSuiyYYXvgu53zMN1OeYMIQkaQoWnA==}

  '@changesets/errors@0.2.0':
    resolution: {integrity: sha512-6BLOQUscTpZeGljvyQXlWOItQyU71kCdGz7Pi8H8zdw6BI0g3m43iL4xKUVPWtG+qrrL9DTjpdn8eYuCQSRpow==}

  '@changesets/get-dependents-graph@2.1.3':
    resolution: {integrity: sha512-gphr+v0mv2I3Oxt19VdWRRUxq3sseyUpX9DaHpTUmLj92Y10AGy+XOtV+kbM6L/fDcpx7/ISDFK6T8A/P3lOdQ==}

  '@changesets/get-release-plan@4.0.10':
    resolution: {integrity: sha512-CCJ/f3edYaA3MqoEnWvGGuZm0uMEMzNJ97z9hdUR34AOvajSwySwsIzC/bBu3+kuGDsB+cny4FljG8UBWAa7jg==}

  '@changesets/get-version-range-type@0.4.0':
    resolution: {integrity: sha512-hwawtob9DryoGTpixy1D3ZXbGgJu1Rhr+ySH2PvTLHvkZuQ7sRT4oQwMh0hbqZH1weAooedEjRsbrWcGLCeyVQ==}

  '@changesets/git@3.0.4':
    resolution: {integrity: sha512-BXANzRFkX+XcC1q/d27NKvlJ1yf7PSAgi8JG6dt8EfbHFHi4neau7mufcSca5zRhwOL8j9s6EqsxmT+s+/E6Sw==}

  '@changesets/logger@0.1.1':
    resolution: {integrity: sha512-OQtR36ZlnuTxKqoW4Sv6x5YIhOmClRd5pWsjZsddYxpWs517R0HkyiefQPIytCVh4ZcC5x9XaG8KTdd5iRQUfg==}

  '@changesets/parse@0.4.1':
    resolution: {integrity: sha512-iwksMs5Bf/wUItfcg+OXrEpravm5rEd9Bf4oyIPL4kVTmJQ7PNDSd6MDYkpSJR1pn7tz/k8Zf2DhTCqX08Ou+Q==}

  '@changesets/pre@2.0.2':
    resolution: {integrity: sha512-HaL/gEyFVvkf9KFg6484wR9s0qjAXlZ8qWPDkTyKF6+zqjBe/I2mygg3MbpZ++hdi0ToqNUF8cjj7fBy0dg8Ug==}

  '@changesets/read@0.6.5':
    resolution: {integrity: sha512-UPzNGhsSjHD3Veb0xO/MwvasGe8eMyNrR/sT9gR8Q3DhOQZirgKhhXv/8hVsI0QpPjR004Z9iFxoJU6in3uGMg==}

  '@changesets/should-skip-package@0.1.2':
    resolution: {integrity: sha512-qAK/WrqWLNCP22UDdBTMPH5f41elVDlsNyat180A33dWxuUDyNpg6fPi/FyTZwRriVjg0L8gnjJn2F9XAoF0qw==}

  '@changesets/types@4.1.0':
    resolution: {integrity: sha512-LDQvVDv5Kb50ny2s25Fhm3d9QSZimsoUGBsUioj6MC3qbMUCuC8GPIvk/M6IvXx3lYhAs0lwWUQLb+VIEUCECw==}

  '@changesets/types@6.1.0':
    resolution: {integrity: sha512-rKQcJ+o1nKNgeoYRHKOS07tAMNd3YSN0uHaJOZYjBAgxfV7TUE7JE+z4BzZdQwb5hKaYbayKN5KrYV7ODb2rAA==}

  '@changesets/write@0.4.0':
    resolution: {integrity: sha512-CdTLvIOPiCNuH71pyDu3rA+Q0n65cmAbXnwWH84rKGiFumFzkmHNT8KHTMEchcxN+Kl8I54xGUhJ7l3E7X396Q==}

<<<<<<< HEAD
  '@esbuild/aix-ppc64@0.25.2':
    resolution: {integrity: sha512-wCIboOL2yXZym2cgm6mlA742s9QeJ8DjGVaL39dLN4rRwrOgOyYSnOaFPhKZGLb2ngj4EyfAFjsNJwPXZvseag==}
=======
  '@esbuild/aix-ppc64@0.25.3':
    resolution: {integrity: sha512-W8bFfPA8DowP8l//sxjJLSLkD8iEjMc7cBVyP+u4cEv9sM7mdUCkgsj+t0n/BWPFtv7WWCN5Yzj0N6FJNUUqBQ==}
>>>>>>> cfb57742
    engines: {node: '>=18'}
    cpu: [ppc64]
    os: [aix]

<<<<<<< HEAD
  '@esbuild/android-arm64@0.25.2':
    resolution: {integrity: sha512-5ZAX5xOmTligeBaeNEPnPaeEuah53Id2tX4c2CVP3JaROTH+j4fnfHCkr1PjXMd78hMst+TlkfKcW/DlTq0i4w==}
=======
  '@esbuild/android-arm64@0.25.3':
    resolution: {integrity: sha512-XelR6MzjlZuBM4f5z2IQHK6LkK34Cvv6Rj2EntER3lwCBFdg6h2lKbtRjpTTsdEjD/WSe1q8UyPBXP1x3i/wYQ==}
>>>>>>> cfb57742
    engines: {node: '>=18'}
    cpu: [arm64]
    os: [android]

<<<<<<< HEAD
  '@esbuild/android-arm@0.25.2':
    resolution: {integrity: sha512-NQhH7jFstVY5x8CKbcfa166GoV0EFkaPkCKBQkdPJFvo5u+nGXLEH/ooniLb3QI8Fk58YAx7nsPLozUWfCBOJA==}
=======
  '@esbuild/android-arm@0.25.3':
    resolution: {integrity: sha512-PuwVXbnP87Tcff5I9ngV0lmiSu40xw1At6i3GsU77U7cjDDB4s0X2cyFuBiDa1SBk9DnvWwnGvVaGBqoFWPb7A==}
>>>>>>> cfb57742
    engines: {node: '>=18'}
    cpu: [arm]
    os: [android]

<<<<<<< HEAD
  '@esbuild/android-x64@0.25.2':
    resolution: {integrity: sha512-Ffcx+nnma8Sge4jzddPHCZVRvIfQ0kMsUsCMcJRHkGJ1cDmhe4SsrYIjLUKn1xpHZybmOqCWwB0zQvsjdEHtkg==}
=======
  '@esbuild/android-x64@0.25.3':
    resolution: {integrity: sha512-ogtTpYHT/g1GWS/zKM0cc/tIebFjm1F9Aw1boQ2Y0eUQ+J89d0jFY//s9ei9jVIlkYi8AfOjiixcLJSGNSOAdQ==}
>>>>>>> cfb57742
    engines: {node: '>=18'}
    cpu: [x64]
    os: [android]

<<<<<<< HEAD
  '@esbuild/darwin-arm64@0.25.2':
    resolution: {integrity: sha512-MpM6LUVTXAzOvN4KbjzU/q5smzryuoNjlriAIx+06RpecwCkL9JpenNzpKd2YMzLJFOdPqBpuub6eVRP5IgiSA==}
=======
  '@esbuild/darwin-arm64@0.25.3':
    resolution: {integrity: sha512-eESK5yfPNTqpAmDfFWNsOhmIOaQA59tAcF/EfYvo5/QWQCzXn5iUSOnqt3ra3UdzBv073ykTtmeLJZGt3HhA+w==}
>>>>>>> cfb57742
    engines: {node: '>=18'}
    cpu: [arm64]
    os: [darwin]

<<<<<<< HEAD
  '@esbuild/darwin-x64@0.25.2':
    resolution: {integrity: sha512-5eRPrTX7wFyuWe8FqEFPG2cU0+butQQVNcT4sVipqjLYQjjh8a8+vUTfgBKM88ObB85ahsnTwF7PSIt6PG+QkA==}
=======
  '@esbuild/darwin-x64@0.25.3':
    resolution: {integrity: sha512-Kd8glo7sIZtwOLcPbW0yLpKmBNWMANZhrC1r6K++uDR2zyzb6AeOYtI6udbtabmQpFaxJ8uduXMAo1gs5ozz8A==}
>>>>>>> cfb57742
    engines: {node: '>=18'}
    cpu: [x64]
    os: [darwin]

<<<<<<< HEAD
  '@esbuild/freebsd-arm64@0.25.2':
    resolution: {integrity: sha512-mLwm4vXKiQ2UTSX4+ImyiPdiHjiZhIaE9QvC7sw0tZ6HoNMjYAqQpGyui5VRIi5sGd+uWq940gdCbY3VLvsO1w==}
=======
  '@esbuild/freebsd-arm64@0.25.3':
    resolution: {integrity: sha512-EJiyS70BYybOBpJth3M0KLOus0n+RRMKTYzhYhFeMwp7e/RaajXvP+BWlmEXNk6uk+KAu46j/kaQzr6au+JcIw==}
>>>>>>> cfb57742
    engines: {node: '>=18'}
    cpu: [arm64]
    os: [freebsd]

<<<<<<< HEAD
  '@esbuild/freebsd-x64@0.25.2':
    resolution: {integrity: sha512-6qyyn6TjayJSwGpm8J9QYYGQcRgc90nmfdUb0O7pp1s4lTY+9D0H9O02v5JqGApUyiHOtkz6+1hZNvNtEhbwRQ==}
=======
  '@esbuild/freebsd-x64@0.25.3':
    resolution: {integrity: sha512-Q+wSjaLpGxYf7zC0kL0nDlhsfuFkoN+EXrx2KSB33RhinWzejOd6AvgmP5JbkgXKmjhmpfgKZq24pneodYqE8Q==}
>>>>>>> cfb57742
    engines: {node: '>=18'}
    cpu: [x64]
    os: [freebsd]

<<<<<<< HEAD
  '@esbuild/linux-arm64@0.25.2':
    resolution: {integrity: sha512-gq/sjLsOyMT19I8obBISvhoYiZIAaGF8JpeXu1u8yPv8BE5HlWYobmlsfijFIZ9hIVGYkbdFhEqC0NvM4kNO0g==}
=======
  '@esbuild/linux-arm64@0.25.3':
    resolution: {integrity: sha512-xCUgnNYhRD5bb1C1nqrDV1PfkwgbswTTBRbAd8aH5PhYzikdf/ddtsYyMXFfGSsb/6t6QaPSzxtbfAZr9uox4A==}
>>>>>>> cfb57742
    engines: {node: '>=18'}
    cpu: [arm64]
    os: [linux]

<<<<<<< HEAD
  '@esbuild/linux-arm@0.25.2':
    resolution: {integrity: sha512-UHBRgJcmjJv5oeQF8EpTRZs/1knq6loLxTsjc3nxO9eXAPDLcWW55flrMVc97qFPbmZP31ta1AZVUKQzKTzb0g==}
=======
  '@esbuild/linux-arm@0.25.3':
    resolution: {integrity: sha512-dUOVmAUzuHy2ZOKIHIKHCm58HKzFqd+puLaS424h6I85GlSDRZIA5ycBixb3mFgM0Jdh+ZOSB6KptX30DD8YOQ==}
>>>>>>> cfb57742
    engines: {node: '>=18'}
    cpu: [arm]
    os: [linux]

<<<<<<< HEAD
  '@esbuild/linux-ia32@0.25.2':
    resolution: {integrity: sha512-bBYCv9obgW2cBP+2ZWfjYTU+f5cxRoGGQ5SeDbYdFCAZpYWrfjjfYwvUpP8MlKbP0nwZ5gyOU/0aUzZ5HWPuvQ==}
=======
  '@esbuild/linux-ia32@0.25.3':
    resolution: {integrity: sha512-yplPOpczHOO4jTYKmuYuANI3WhvIPSVANGcNUeMlxH4twz/TeXuzEP41tGKNGWJjuMhotpGabeFYGAOU2ummBw==}
>>>>>>> cfb57742
    engines: {node: '>=18'}
    cpu: [ia32]
    os: [linux]

<<<<<<< HEAD
  '@esbuild/linux-loong64@0.25.2':
    resolution: {integrity: sha512-SHNGiKtvnU2dBlM5D8CXRFdd+6etgZ9dXfaPCeJtz+37PIUlixvlIhI23L5khKXs3DIzAn9V8v+qb1TRKrgT5w==}
=======
  '@esbuild/linux-loong64@0.25.3':
    resolution: {integrity: sha512-P4BLP5/fjyihmXCELRGrLd793q/lBtKMQl8ARGpDxgzgIKJDRJ/u4r1A/HgpBpKpKZelGct2PGI4T+axcedf6g==}
>>>>>>> cfb57742
    engines: {node: '>=18'}
    cpu: [loong64]
    os: [linux]

<<<<<<< HEAD
  '@esbuild/linux-mips64el@0.25.2':
    resolution: {integrity: sha512-hDDRlzE6rPeoj+5fsADqdUZl1OzqDYow4TB4Y/3PlKBD0ph1e6uPHzIQcv2Z65u2K0kpeByIyAjCmjn1hJgG0Q==}
=======
  '@esbuild/linux-mips64el@0.25.3':
    resolution: {integrity: sha512-eRAOV2ODpu6P5divMEMa26RRqb2yUoYsuQQOuFUexUoQndm4MdpXXDBbUoKIc0iPa4aCO7gIhtnYomkn2x+bag==}
>>>>>>> cfb57742
    engines: {node: '>=18'}
    cpu: [mips64el]
    os: [linux]

<<<<<<< HEAD
  '@esbuild/linux-ppc64@0.25.2':
    resolution: {integrity: sha512-tsHu2RRSWzipmUi9UBDEzc0nLc4HtpZEI5Ba+Omms5456x5WaNuiG3u7xh5AO6sipnJ9r4cRWQB2tUjPyIkc6g==}
=======
  '@esbuild/linux-ppc64@0.25.3':
    resolution: {integrity: sha512-ZC4jV2p7VbzTlnl8nZKLcBkfzIf4Yad1SJM4ZMKYnJqZFD4rTI+pBG65u8ev4jk3/MPwY9DvGn50wi3uhdaghg==}
>>>>>>> cfb57742
    engines: {node: '>=18'}
    cpu: [ppc64]
    os: [linux]

<<<<<<< HEAD
  '@esbuild/linux-riscv64@0.25.2':
    resolution: {integrity: sha512-k4LtpgV7NJQOml/10uPU0s4SAXGnowi5qBSjaLWMojNCUICNu7TshqHLAEbkBdAszL5TabfvQ48kK84hyFzjnw==}
=======
  '@esbuild/linux-riscv64@0.25.3':
    resolution: {integrity: sha512-LDDODcFzNtECTrUUbVCs6j9/bDVqy7DDRsuIXJg6so+mFksgwG7ZVnTruYi5V+z3eE5y+BJZw7VvUadkbfg7QA==}
>>>>>>> cfb57742
    engines: {node: '>=18'}
    cpu: [riscv64]
    os: [linux]

<<<<<<< HEAD
  '@esbuild/linux-s390x@0.25.2':
    resolution: {integrity: sha512-GRa4IshOdvKY7M/rDpRR3gkiTNp34M0eLTaC1a08gNrh4u488aPhuZOCpkF6+2wl3zAN7L7XIpOFBhnaE3/Q8Q==}
=======
  '@esbuild/linux-s390x@0.25.3':
    resolution: {integrity: sha512-s+w/NOY2k0yC2p9SLen+ymflgcpRkvwwa02fqmAwhBRI3SC12uiS10edHHXlVWwfAagYSY5UpmT/zISXPMW3tQ==}
>>>>>>> cfb57742
    engines: {node: '>=18'}
    cpu: [s390x]
    os: [linux]

<<<<<<< HEAD
  '@esbuild/linux-x64@0.25.2':
    resolution: {integrity: sha512-QInHERlqpTTZ4FRB0fROQWXcYRD64lAoiegezDunLpalZMjcUcld3YzZmVJ2H/Cp0wJRZ8Xtjtj0cEHhYc/uUg==}
=======
  '@esbuild/linux-x64@0.25.3':
    resolution: {integrity: sha512-nQHDz4pXjSDC6UfOE1Fw9Q8d6GCAd9KdvMZpfVGWSJztYCarRgSDfOVBY5xwhQXseiyxapkiSJi/5/ja8mRFFA==}
>>>>>>> cfb57742
    engines: {node: '>=18'}
    cpu: [x64]
    os: [linux]

<<<<<<< HEAD
  '@esbuild/netbsd-arm64@0.25.2':
    resolution: {integrity: sha512-talAIBoY5M8vHc6EeI2WW9d/CkiO9MQJ0IOWX8hrLhxGbro/vBXJvaQXefW2cP0z0nQVTdQ/eNyGFV1GSKrxfw==}
=======
  '@esbuild/netbsd-arm64@0.25.3':
    resolution: {integrity: sha512-1QaLtOWq0mzK6tzzp0jRN3eccmN3hezey7mhLnzC6oNlJoUJz4nym5ZD7mDnS/LZQgkrhEbEiTn515lPeLpgWA==}
>>>>>>> cfb57742
    engines: {node: '>=18'}
    cpu: [arm64]
    os: [netbsd]

<<<<<<< HEAD
  '@esbuild/netbsd-x64@0.25.2':
    resolution: {integrity: sha512-voZT9Z+tpOxrvfKFyfDYPc4DO4rk06qamv1a/fkuzHpiVBMOhpjK+vBmWM8J1eiB3OLSMFYNaOaBNLXGChf5tg==}
=======
  '@esbuild/netbsd-x64@0.25.3':
    resolution: {integrity: sha512-i5Hm68HXHdgv8wkrt+10Bc50zM0/eonPb/a/OFVfB6Qvpiirco5gBA5bz7S2SHuU+Y4LWn/zehzNX14Sp4r27g==}
>>>>>>> cfb57742
    engines: {node: '>=18'}
    cpu: [x64]
    os: [netbsd]

<<<<<<< HEAD
  '@esbuild/openbsd-arm64@0.25.2':
    resolution: {integrity: sha512-dcXYOC6NXOqcykeDlwId9kB6OkPUxOEqU+rkrYVqJbK2hagWOMrsTGsMr8+rW02M+d5Op5NNlgMmjzecaRf7Tg==}
=======
  '@esbuild/openbsd-arm64@0.25.3':
    resolution: {integrity: sha512-zGAVApJEYTbOC6H/3QBr2mq3upG/LBEXr85/pTtKiv2IXcgKV0RT0QA/hSXZqSvLEpXeIxah7LczB4lkiYhTAQ==}
>>>>>>> cfb57742
    engines: {node: '>=18'}
    cpu: [arm64]
    os: [openbsd]

<<<<<<< HEAD
  '@esbuild/openbsd-x64@0.25.2':
    resolution: {integrity: sha512-t/TkWwahkH0Tsgoq1Ju7QfgGhArkGLkF1uYz8nQS/PPFlXbP5YgRpqQR3ARRiC2iXoLTWFxc6DJMSK10dVXluw==}
=======
  '@esbuild/openbsd-x64@0.25.3':
    resolution: {integrity: sha512-fpqctI45NnCIDKBH5AXQBsD0NDPbEFczK98hk/aa6HJxbl+UtLkJV2+Bvy5hLSLk3LHmqt0NTkKNso1A9y1a4w==}
>>>>>>> cfb57742
    engines: {node: '>=18'}
    cpu: [x64]
    os: [openbsd]

<<<<<<< HEAD
  '@esbuild/sunos-x64@0.25.2':
    resolution: {integrity: sha512-cfZH1co2+imVdWCjd+D1gf9NjkchVhhdpgb1q5y6Hcv9TP6Zi9ZG/beI3ig8TvwT9lH9dlxLq5MQBBgwuj4xvA==}
=======
  '@esbuild/sunos-x64@0.25.3':
    resolution: {integrity: sha512-ROJhm7d8bk9dMCUZjkS8fgzsPAZEjtRJqCAmVgB0gMrvG7hfmPmz9k1rwO4jSiblFjYmNvbECL9uhaPzONMfgA==}
>>>>>>> cfb57742
    engines: {node: '>=18'}
    cpu: [x64]
    os: [sunos]

<<<<<<< HEAD
  '@esbuild/win32-arm64@0.25.2':
    resolution: {integrity: sha512-7Loyjh+D/Nx/sOTzV8vfbB3GJuHdOQyrOryFdZvPHLf42Tk9ivBU5Aedi7iyX+x6rbn2Mh68T4qq1SDqJBQO5Q==}
=======
  '@esbuild/win32-arm64@0.25.3':
    resolution: {integrity: sha512-YWcow8peiHpNBiIXHwaswPnAXLsLVygFwCB3A7Bh5jRkIBFWHGmNQ48AlX4xDvQNoMZlPYzjVOQDYEzWCqufMQ==}
>>>>>>> cfb57742
    engines: {node: '>=18'}
    cpu: [arm64]
    os: [win32]

<<<<<<< HEAD
  '@esbuild/win32-ia32@0.25.2':
    resolution: {integrity: sha512-WRJgsz9un0nqZJ4MfhabxaD9Ft8KioqU3JMinOTvobbX6MOSUigSBlogP8QB3uxpJDsFS6yN+3FDBdqE5lg9kg==}
=======
  '@esbuild/win32-ia32@0.25.3':
    resolution: {integrity: sha512-qspTZOIGoXVS4DpNqUYUs9UxVb04khS1Degaw/MnfMe7goQ3lTfQ13Vw4qY/Nj0979BGvMRpAYbs/BAxEvU8ew==}
>>>>>>> cfb57742
    engines: {node: '>=18'}
    cpu: [ia32]
    os: [win32]

<<<<<<< HEAD
  '@esbuild/win32-x64@0.25.2':
    resolution: {integrity: sha512-kM3HKb16VIXZyIeVrM1ygYmZBKybX8N4p754bw390wGO3Tf2j4L2/WYL+4suWujpgf6GBYs3jv7TyUivdd05JA==}
=======
  '@esbuild/win32-x64@0.25.3':
    resolution: {integrity: sha512-ICgUR+kPimx0vvRzf+N/7L7tVSQeE3BYY+NhHRHXS1kBuPO7z2+7ea2HbhDyZdTephgvNvKrlDDKUexuCVBVvg==}
>>>>>>> cfb57742
    engines: {node: '>=18'}
    cpu: [x64]
    os: [win32]

  '@eslint-community/eslint-utils@4.4.1':
    resolution: {integrity: sha512-s3O3waFUrMV8P/XaF/+ZTp1X9XBZW1a4B97ZnjQF2KYWaFD2A8KyFBsrsfSjEmjn3RGWAIuvlneuZm3CUK3jbA==}
    engines: {node: ^12.22.0 || ^14.17.0 || >=16.0.0}
    peerDependencies:
      eslint: ^6.0.0 || ^7.0.0 || >=8.0.0

  '@eslint-community/eslint-utils@4.6.1':
    resolution: {integrity: sha512-KTsJMmobmbrFLe3LDh0PC2FXpcSYJt/MLjlkh/9LEnmKYLSYmT/0EW9JWANjeoemiuZrmogti0tW5Ch+qNUYDw==}
    engines: {node: ^12.22.0 || ^14.17.0 || >=16.0.0}
    peerDependencies:
      eslint: ^6.0.0 || ^7.0.0 || >=8.0.0

  '@eslint-community/regexpp@4.12.1':
    resolution: {integrity: sha512-CCZCDJuduB9OUkFkY2IgppNZMi2lBQgD2qzwXkEia16cge2pijY/aXi96CJMquDMn3nJdlPV1A5KrJEXwfLNzQ==}
    engines: {node: ^12.0.0 || ^14.0.0 || >=16.0.0}

  '@eslint/config-array@0.20.0':
    resolution: {integrity: sha512-fxlS1kkIjx8+vy2SjuCB94q3htSNrufYTXubwiBFeaQHbH6Ipi43gFJq2zCMt6PHhImH3Xmr0NksKDvchWlpQQ==}
    engines: {node: ^18.18.0 || ^20.9.0 || >=21.1.0}

  '@eslint/config-helpers@0.2.1':
    resolution: {integrity: sha512-RI17tsD2frtDu/3dmI7QRrD4bedNKPM08ziRYaC5AhkGrzIAJelm9kJU1TznK+apx6V+cqRz8tfpEeG3oIyjxw==}
    engines: {node: ^18.18.0 || ^20.9.0 || >=21.1.0}

  '@eslint/core@0.13.0':
    resolution: {integrity: sha512-yfkgDw1KR66rkT5A8ci4irzDysN7FRpq3ttJolR88OqQikAWqwA8j5VZyas+vjyBNFIJ7MfybJ9plMILI2UrCw==}
    engines: {node: ^18.18.0 || ^20.9.0 || >=21.1.0}

  '@eslint/eslintrc@3.3.1':
    resolution: {integrity: sha512-gtF186CXhIl1p4pJNGZw8Yc6RlshoePRvE0X91oPGb3vZ8pM3qOS9W9NGPat9LziaBV7XrJWGylNQXkGcnM3IQ==}
    engines: {node: ^18.18.0 || ^20.9.0 || >=21.1.0}

  '@eslint/js@9.25.1':
    resolution: {integrity: sha512-dEIwmjntEx8u3Uvv+kr3PDeeArL8Hw07H9kyYxCjnM9pBjfEhk6uLXSchxxzgiwtRhhzVzqmUSDFBOi1TuZ7qg==}
    engines: {node: ^18.18.0 || ^20.9.0 || >=21.1.0}

  '@eslint/object-schema@2.1.6':
    resolution: {integrity: sha512-RBMg5FRL0I0gs51M/guSAj5/e14VQ4tpZnQNWwuDT66P14I43ItmPfIZRhO9fUVIPOAQXU47atlywZ/czoqFPA==}
    engines: {node: ^18.18.0 || ^20.9.0 || >=21.1.0}

  '@eslint/plugin-kit@0.2.8':
    resolution: {integrity: sha512-ZAoA40rNMPwSm+AeHpCq8STiNAwzWLJuP8Xv4CHIc9wv/PSuExjMrmjfYNj682vW0OOiZ1HKxzvjQr9XZIisQA==}
    engines: {node: ^18.18.0 || ^20.9.0 || >=21.1.0}

  '@gerrit0/mini-shiki@1.24.0':
    resolution: {integrity: sha512-eopM3SyeUZQZSBu1VCV8/d1LtJXDd0aMpLjyWpGkjD6ux3sNwoLNeuEb5xmiWVfQvFeMUXa1WTjh06lqm3KETA==}

  '@humanfs/core@0.19.1':
    resolution: {integrity: sha512-5DyQ4+1JEUzejeK1JGICcideyfUbGixgS9jNgex5nqkW+cY7WZhxBigmieN5Qnw9ZosSNVC9KQKyb+GUaGyKUA==}
    engines: {node: '>=18.18.0'}

  '@humanfs/node@0.16.6':
    resolution: {integrity: sha512-YuI2ZHQL78Q5HbhDiBA1X4LmYdXCKCMQIfw0pw7piHJwyREFebJUvrQN4cMssyES6x+vfUbx1CIpaQUKYdQZOw==}
    engines: {node: '>=18.18.0'}

  '@humanwhocodes/module-importer@1.0.1':
    resolution: {integrity: sha512-bxveV4V8v5Yb4ncFTT3rPSgZBOpCkjfK0y4oVVVJwIuDVBRMDXrPyXRL988i5ap9m9bnyEEjWfm5WkBmtffLfA==}
    engines: {node: '>=12.22'}

  '@humanwhocodes/retry@0.3.1':
    resolution: {integrity: sha512-JBxkERygn7Bv/GbN5Rv8Ul6LVknS+5Bp6RgDC/O8gEBU/yeH5Ui5C/OlWrTb6qct7LjjfT6Re2NxB0ln0yYybA==}
    engines: {node: '>=18.18'}

  '@humanwhocodes/retry@0.4.2':
    resolution: {integrity: sha512-xeO57FpIu4p1Ri3Jq/EXq4ClRm86dVF2z/+kvFnyqVYRavTZmaFaUBbWCOuuTh0o/g7DSsk6kc2vrS4Vl5oPOQ==}
    engines: {node: '>=18.18'}

  '@isaacs/cliui@8.0.2':
    resolution: {integrity: sha512-O8jcjabXaleOG9DQ0+ARXWZBTfnP4WNAqzuiJK7ll44AmxGKv/J2M4TPjxjY3znBCfvBXFzucm1twdyFybFqEA==}
    engines: {node: '>=12'}

  '@jridgewell/sourcemap-codec@1.5.0':
    resolution: {integrity: sha512-gv3ZRaISU3fjPAgNsriBRqGWQL6quFx04YMPW/zD8XMLsU32mhCCbfbO6KZFLjvYpCZ8zyDEgqsgf+PwPaM7GQ==}

  '@manypkg/find-root@1.1.0':
    resolution: {integrity: sha512-mki5uBvhHzO8kYYix/WRy2WX8S3B5wdVSc9D6KcU5lQNglP2yt58/VfLuAK49glRXChosY8ap2oJ1qgma3GUVA==}

  '@manypkg/get-packages@1.1.3':
    resolution: {integrity: sha512-fo+QhuU3qE/2TQMQmbVMqaQ6EWbMhi4ABWP+O4AM1NqPBuy0OrApV5LO6BrrgnhtAHS2NH6RrVk9OL181tTi8A==}

  '@mdi/font@7.4.47':
    resolution: {integrity: sha512-43MtGpd585SNzHZPcYowu/84Vz2a2g31TvPMTm9uTiCSWzaheQySUcSyUH/46fPnuPQWof2yd0pGBtzee/IQWw==}

  '@nodelib/fs.scandir@2.1.5':
    resolution: {integrity: sha512-vq24Bq3ym5HEQm2NKCr3yXDwjc7vTsEThRDnkp2DK9p1uqLR+DHurm/NOTo0KG7HYHU7eppKZj3MyqYuMBf62g==}
    engines: {node: '>= 8'}

  '@nodelib/fs.stat@2.0.5':
    resolution: {integrity: sha512-RkhPPp2zrqDAQA/2jNhnztcPAlv64XdhIp7a7454A5ovI7Bukxgt7MX7udwAu3zg1DcpPU0rz3VV1SeaqvY4+A==}
    engines: {node: '>= 8'}

  '@nodelib/fs.walk@1.2.8':
    resolution: {integrity: sha512-oGB+UxlgWcgQkgwo8GcEGwemoTFt3FIO9ababBmaGwXIoBKZ+GTy0pP185beGg7Llih/NSHSV2XAs1lnznocSg==}
    engines: {node: '>= 8'}

  '@pkgjs/parseargs@0.11.0':
    resolution: {integrity: sha512-+1VkjdD0QBLPodGrJUeqarH8VAIvQODIbwh9XpP5Syisf7YoQgsJKPNFoqqLQlu+VQ/tVSshMR6loPMn8U+dPg==}
    engines: {node: '>=14'}

  '@preact/signals-core@1.8.0':
    resolution: {integrity: sha512-OBvUsRZqNmjzCZXWLxkZfhcgT+Fk8DDcT/8vD6a1xhDemodyy87UJRJfASMuSD8FaAIeGgGm85ydXhm7lr4fyA==}

  '@rollup/rollup-android-arm-eabi@4.40.1':
    resolution: {integrity: sha512-kxz0YeeCrRUHz3zyqvd7n+TVRlNyTifBsmnmNPtk3hQURUyG9eAB+usz6DAwagMusjx/zb3AjvDUvhFGDAexGw==}
    cpu: [arm]
    os: [android]

  '@rollup/rollup-android-arm64@4.40.1':
    resolution: {integrity: sha512-PPkxTOisoNC6TpnDKatjKkjRMsdaWIhyuMkA4UsBXT9WEZY4uHezBTjs6Vl4PbqQQeu6oION1w2voYZv9yquCw==}
    cpu: [arm64]
    os: [android]

  '@rollup/rollup-darwin-arm64@4.40.1':
    resolution: {integrity: sha512-VWXGISWFY18v/0JyNUy4A46KCFCb9NVsH+1100XP31lud+TzlezBbz24CYzbnA4x6w4hx+NYCXDfnvDVO6lcAA==}
    cpu: [arm64]
    os: [darwin]

  '@rollup/rollup-darwin-x64@4.40.1':
    resolution: {integrity: sha512-nIwkXafAI1/QCS7pxSpv/ZtFW6TXcNUEHAIA9EIyw5OzxJZQ1YDrX+CL6JAIQgZ33CInl1R6mHet9Y/UZTg2Bw==}
    cpu: [x64]
    os: [darwin]

  '@rollup/rollup-freebsd-arm64@4.40.1':
    resolution: {integrity: sha512-BdrLJ2mHTrIYdaS2I99mriyJfGGenSaP+UwGi1kB9BLOCu9SR8ZpbkmmalKIALnRw24kM7qCN0IOm6L0S44iWw==}
    cpu: [arm64]
    os: [freebsd]

  '@rollup/rollup-freebsd-x64@4.40.1':
    resolution: {integrity: sha512-VXeo/puqvCG8JBPNZXZf5Dqq7BzElNJzHRRw3vjBE27WujdzuOPecDPc/+1DcdcTptNBep3861jNq0mYkT8Z6Q==}
    cpu: [x64]
    os: [freebsd]

  '@rollup/rollup-linux-arm-gnueabihf@4.40.1':
    resolution: {integrity: sha512-ehSKrewwsESPt1TgSE/na9nIhWCosfGSFqv7vwEtjyAqZcvbGIg4JAcV7ZEh2tfj/IlfBeZjgOXm35iOOjadcg==}
    cpu: [arm]
    os: [linux]

  '@rollup/rollup-linux-arm-musleabihf@4.40.1':
    resolution: {integrity: sha512-m39iO/aaurh5FVIu/F4/Zsl8xppd76S4qoID8E+dSRQvTyZTOI2gVk3T4oqzfq1PtcvOfAVlwLMK3KRQMaR8lg==}
    cpu: [arm]
    os: [linux]

  '@rollup/rollup-linux-arm64-gnu@4.40.1':
    resolution: {integrity: sha512-Y+GHnGaku4aVLSgrT0uWe2o2Rq8te9hi+MwqGF9r9ORgXhmHK5Q71N757u0F8yU1OIwUIFy6YiJtKjtyktk5hg==}
    cpu: [arm64]
    os: [linux]

  '@rollup/rollup-linux-arm64-musl@4.40.1':
    resolution: {integrity: sha512-jEwjn3jCA+tQGswK3aEWcD09/7M5wGwc6+flhva7dsQNRZZTe30vkalgIzV4tjkopsTS9Jd7Y1Bsj6a4lzz8gQ==}
    cpu: [arm64]
    os: [linux]

  '@rollup/rollup-linux-loongarch64-gnu@4.40.1':
    resolution: {integrity: sha512-ySyWikVhNzv+BV/IDCsrraOAZ3UaC8SZB67FZlqVwXwnFhPihOso9rPOxzZbjp81suB1O2Topw+6Ug3JNegejQ==}
    cpu: [loong64]
    os: [linux]

  '@rollup/rollup-linux-powerpc64le-gnu@4.40.1':
    resolution: {integrity: sha512-BvvA64QxZlh7WZWqDPPdt0GH4bznuL6uOO1pmgPnnv86rpUpc8ZxgZwcEgXvo02GRIZX1hQ0j0pAnhwkhwPqWg==}
    cpu: [ppc64]
    os: [linux]

  '@rollup/rollup-linux-riscv64-gnu@4.40.1':
    resolution: {integrity: sha512-EQSP+8+1VuSulm9RKSMKitTav89fKbHymTf25n5+Yr6gAPZxYWpj3DzAsQqoaHAk9YX2lwEyAf9S4W8F4l3VBQ==}
    cpu: [riscv64]
    os: [linux]

  '@rollup/rollup-linux-riscv64-musl@4.40.1':
    resolution: {integrity: sha512-n/vQ4xRZXKuIpqukkMXZt9RWdl+2zgGNx7Uda8NtmLJ06NL8jiHxUawbwC+hdSq1rrw/9CghCpEONor+l1e2gA==}
    cpu: [riscv64]
    os: [linux]

  '@rollup/rollup-linux-s390x-gnu@4.40.1':
    resolution: {integrity: sha512-h8d28xzYb98fMQKUz0w2fMc1XuGzLLjdyxVIbhbil4ELfk5/orZlSTpF/xdI9C8K0I8lCkq+1En2RJsawZekkg==}
    cpu: [s390x]
    os: [linux]

  '@rollup/rollup-linux-x64-gnu@4.40.1':
    resolution: {integrity: sha512-XiK5z70PEFEFqcNj3/zRSz/qX4bp4QIraTy9QjwJAb/Z8GM7kVUsD0Uk8maIPeTyPCP03ChdI+VVmJriKYbRHQ==}
    cpu: [x64]
    os: [linux]

  '@rollup/rollup-linux-x64-musl@4.40.1':
    resolution: {integrity: sha512-2BRORitq5rQ4Da9blVovzNCMaUlyKrzMSvkVR0D4qPuOy/+pMCrh1d7o01RATwVy+6Fa1WBw+da7QPeLWU/1mQ==}
    cpu: [x64]
    os: [linux]

  '@rollup/rollup-win32-arm64-msvc@4.40.1':
    resolution: {integrity: sha512-b2bcNm9Kbde03H+q+Jjw9tSfhYkzrDUf2d5MAd1bOJuVplXvFhWz7tRtWvD8/ORZi7qSCy0idW6tf2HgxSXQSg==}
    cpu: [arm64]
    os: [win32]

  '@rollup/rollup-win32-ia32-msvc@4.40.1':
    resolution: {integrity: sha512-DfcogW8N7Zg7llVEfpqWMZcaErKfsj9VvmfSyRjCyo4BI3wPEfrzTtJkZG6gKP/Z92wFm6rz2aDO7/JfiR/whA==}
    cpu: [ia32]
    os: [win32]

  '@rollup/rollup-win32-x64-msvc@4.40.1':
    resolution: {integrity: sha512-ECyOuDeH3C1I8jH2MK1RtBJW+YPMvSfT0a5NN0nHfQYnDSJ6tUiZH3gzwVP5/Kfh/+Tt7tpWVF9LXNTnhTJ3kA==}
    cpu: [x64]
    os: [win32]

  '@shikijs/engine-oniguruma@1.24.0':
    resolution: {integrity: sha512-Eua0qNOL73Y82lGA4GF5P+G2+VXX9XnuUxkiUuwcxQPH4wom+tE39kZpBFXfUuwNYxHSkrSxpB1p4kyRW0moSg==}

  '@shikijs/types@1.24.0':
    resolution: {integrity: sha512-aptbEuq1Pk88DMlCe+FzXNnBZ17LCiLIGWAeCWhoFDzia5Q5Krx3DgnULLiouSdd6+LUM39XwXGppqYE0Ghtug==}

  '@shikijs/vscode-textmate@9.3.0':
    resolution: {integrity: sha512-jn7/7ky30idSkd/O5yDBfAnVt+JJpepofP/POZ1iMOxK59cOfqIgg/Dj0eFsjOTMw+4ycJN0uhZH/Eb0bs/EUA==}

  '@types/eslint@9.6.0':
    resolution: {integrity: sha512-gi6WQJ7cHRgZxtkQEoyHMppPjq9Kxo5Tjn2prSKDSmZrCz8TZ3jSRCeTJm+WoM+oB0WG37bRqLzaaU3q7JypGg==}

  '@types/eslint__js@8.42.3':
    resolution: {integrity: sha512-alfG737uhmPdnvkrLdZLcEKJ/B8s9Y4hrZ+YAdzUeoArBlSUERA2E87ROfOaS4jd/C45fzOoZzidLc1IPwLqOw==}

  '@types/estree@1.0.7':
    resolution: {integrity: sha512-w28IoSUCJpidD/TGviZwwMJckNESJZXFu7NBZ5YJ4mEUnNraUn9Pm8HSZm/jDF1pDWYKspWE7oVphigUPRakIQ==}

  '@types/hast@3.0.4':
    resolution: {integrity: sha512-WPs+bbQw5aCj+x6laNGWLH3wviHtoCv/P3+otBhbOhJgG8qtpdAMlTCxLtsTWA7LH1Oh/bFCHsBn0TPS5m30EQ==}

  '@types/json-schema@7.0.15':
    resolution: {integrity: sha512-5+fP8P8MFNC+AyZCDxrB2pkZFPGzqQWUzpSeuuVLvm8VMcorNYavBqoFcxK8bQz4Qsbn4oUEEem4wDLfcysGHA==}

  '@types/node@12.20.55':
    resolution: {integrity: sha512-J8xLz7q2OFulZ2cyGTLE1TbbZcjpno7FaN6zdJNrgAdrJ+DZzh/uFR6YrTb4C+nXakvud8Q4+rbhoIWlYQbUFQ==}

  '@types/node@20.17.32':
    resolution: {integrity: sha512-zeMXFn8zQ+UkjK4ws0RiOC9EWByyW1CcVmLe+2rQocXRsGEDxUCwPEIVgpsGcLHS/P8JkT0oa3839BRABS0oPw==}

  '@types/node@22.13.9':
    resolution: {integrity: sha512-acBjXdRJ3A6Pb3tqnw9HZmyR3Fiol3aGxRCK1x3d+6CDAMjl7I649wpSd+yNURCjbOUGu9tqtLKnTGxmK6CyGw==}

  '@types/unist@3.0.3':
    resolution: {integrity: sha512-ko/gIFJRv177XgZsZcBwnqJN5x/Gien8qNOn0D5bQU/zAzVf9Zt3BlcUiLqhV9y4ARk0GbT3tnUiPNgnTXzc/Q==}

  '@typescript-eslint/eslint-plugin@8.31.1':
    resolution: {integrity: sha512-oUlH4h1ABavI4F0Xnl8/fOtML/eu8nI2A1nYd+f+55XI0BLu+RIqKoCiZKNo6DtqZBEQm5aNKA20G3Z5w3R6GQ==}
    engines: {node: ^18.18.0 || ^20.9.0 || >=21.1.0}
    peerDependencies:
      '@typescript-eslint/parser': ^8.0.0 || ^8.0.0-alpha.0
      eslint: ^8.57.0 || ^9.0.0
      typescript: '>=4.8.4 <5.9.0'

  '@typescript-eslint/parser@8.31.1':
    resolution: {integrity: sha512-oU/OtYVydhXnumd0BobL9rkJg7wFJ9bFFPmSmB/bf/XWN85hlViji59ko6bSKBXyseT9V8l+CN1nwmlbiN0G7Q==}
    engines: {node: ^18.18.0 || ^20.9.0 || >=21.1.0}
    peerDependencies:
      eslint: ^8.57.0 || ^9.0.0
      typescript: '>=4.8.4 <5.9.0'

  '@typescript-eslint/scope-manager@8.31.1':
    resolution: {integrity: sha512-BMNLOElPxrtNQMIsFHE+3P0Yf1z0dJqV9zLdDxN/xLlWMlXK/ApEsVEKzpizg9oal8bAT5Sc7+ocal7AC1HCVw==}
    engines: {node: ^18.18.0 || ^20.9.0 || >=21.1.0}

  '@typescript-eslint/type-utils@8.31.1':
    resolution: {integrity: sha512-fNaT/m9n0+dpSp8G/iOQ05GoHYXbxw81x+yvr7TArTuZuCA6VVKbqWYVZrV5dVagpDTtj/O8k5HBEE/p/HM5LA==}
    engines: {node: ^18.18.0 || ^20.9.0 || >=21.1.0}
    peerDependencies:
      eslint: ^8.57.0 || ^9.0.0
      typescript: '>=4.8.4 <5.9.0'

  '@typescript-eslint/types@8.31.1':
    resolution: {integrity: sha512-SfepaEFUDQYRoA70DD9GtytljBePSj17qPxFHA/h3eg6lPTqGJ5mWOtbXCk1YrVU1cTJRd14nhaXWFu0l2troQ==}
    engines: {node: ^18.18.0 || ^20.9.0 || >=21.1.0}

  '@typescript-eslint/typescript-estree@8.31.1':
    resolution: {integrity: sha512-kaA0ueLe2v7KunYOyWYtlf/QhhZb7+qh4Yw6Ni5kgukMIG+iP773tjgBiLWIXYumWCwEq3nLW+TUywEp8uEeag==}
    engines: {node: ^18.18.0 || ^20.9.0 || >=21.1.0}
    peerDependencies:
      typescript: '>=4.8.4 <5.9.0'

  '@typescript-eslint/utils@8.31.1':
    resolution: {integrity: sha512-2DSI4SNfF5T4oRveQ4nUrSjUqjMND0nLq9rEkz0gfGr3tg0S5KB6DhwR+WZPCjzkZl3cH+4x2ce3EsL50FubjQ==}
    engines: {node: ^18.18.0 || ^20.9.0 || >=21.1.0}
    peerDependencies:
      eslint: ^8.57.0 || ^9.0.0
      typescript: '>=4.8.4 <5.9.0'

  '@typescript-eslint/visitor-keys@8.31.1':
    resolution: {integrity: sha512-I+/rgqOVBn6f0o7NDTmAPWWC6NuqhV174lfYvAm9fUaWeiefLdux9/YI3/nLugEn9L8fcSi0XmpKi/r5u0nmpw==}
    engines: {node: ^18.18.0 || ^20.9.0 || >=21.1.0}

  '@vitejs/plugin-vue@5.2.3':
    resolution: {integrity: sha512-IYSLEQj4LgZZuoVpdSUCw3dIynTWQgPlaRP6iAvMle4My0HdYwr5g5wQAfwOeHQBmYwEkqF70nRpSilr6PoUDg==}
    engines: {node: ^18.0.0 || >=20.0.0}
    peerDependencies:
      vite: ^5.0.0 || ^6.0.0
      vue: ^3.2.25

  '@vitest/expect@3.1.2':
    resolution: {integrity: sha512-O8hJgr+zREopCAqWl3uCVaOdqJwZ9qaDwUP7vy3Xigad0phZe9APxKhPcDNqYYi0rX5oMvwJMSCAXY2afqeTSA==}

  '@vitest/mocker@3.1.2':
    resolution: {integrity: sha512-kOtd6K2lc7SQ0mBqYv/wdGedlqPdM/B38paPY+OwJ1XiNi44w3Fpog82UfOibmHaV9Wod18A09I9SCKLyDMqgw==}
    peerDependencies:
      msw: ^2.4.9
      vite: ^5.0.0 || ^6.0.0
    peerDependenciesMeta:
      msw:
        optional: true
      vite:
        optional: true

  '@vitest/pretty-format@3.1.2':
    resolution: {integrity: sha512-R0xAiHuWeDjTSB3kQ3OQpT8Rx3yhdOAIm/JM4axXxnG7Q/fS8XUwggv/A4xzbQA+drYRjzkMnpYnOGAc4oeq8w==}

  '@vitest/runner@3.1.2':
    resolution: {integrity: sha512-bhLib9l4xb4sUMPXnThbnhX2Yi8OutBMA8Yahxa7yavQsFDtwY/jrUZwpKp2XH9DhRFJIeytlyGpXCqZ65nR+g==}

  '@vitest/snapshot@3.1.2':
    resolution: {integrity: sha512-Q1qkpazSF/p4ApZg1vfZSQ5Yw6OCQxVMVrLjslbLFA1hMDrT2uxtqMaw8Tc/jy5DLka1sNs1Y7rBcftMiaSH/Q==}

  '@vitest/spy@3.1.2':
    resolution: {integrity: sha512-OEc5fSXMws6sHVe4kOFyDSj/+4MSwst0ib4un0DlcYgQvRuYQ0+M2HyqGaauUMnjq87tmUaMNDxKQx7wNfVqPA==}

  '@vitest/utils@3.1.2':
    resolution: {integrity: sha512-5GGd0ytZ7BH3H6JTj9Kw7Prn1Nbg0wZVrIvou+UWxm54d+WoXXgAgjFJ8wn3LdagWLFSEfpPeyYrByZaGEZHLg==}

  '@vue/compiler-core@3.5.13':
    resolution: {integrity: sha512-oOdAkwqUfW1WqpwSYJce06wvt6HljgY3fGeM9NcVA1HaYOij3mZG9Rkysn0OHuyUAGMbEbARIpsG+LPVlBJ5/Q==}

  '@vue/compiler-dom@3.5.13':
    resolution: {integrity: sha512-ZOJ46sMOKUjO3e94wPdCzQ6P1Lx/vhp2RSvfaab88Ajexs0AHeV0uasYhi99WPaogmBlRHNRuly8xV75cNTMDA==}

  '@vue/compiler-sfc@3.5.13':
    resolution: {integrity: sha512-6VdaljMpD82w6c2749Zhf5T9u5uLBWKnVue6XWxprDobftnletJ8+oel7sexFfM3qIxNmVE7LSFGTpv6obNyaQ==}

  '@vue/compiler-ssr@3.5.13':
    resolution: {integrity: sha512-wMH6vrYHxQl/IybKJagqbquvxpWCuVYpoUJfCqFZwa/JY1GdATAQ+TgVtgrwwMZ0D07QhA99rs/EAAWfvG6KpA==}

  '@vue/reactivity@3.5.13':
    resolution: {integrity: sha512-NaCwtw8o48B9I6L1zl2p41OHo/2Z4wqYGGIK1Khu5T7yxrn+ATOixn/Udn2m+6kZKB/J7cuT9DbWWhRxqixACg==}

  '@vue/runtime-core@3.5.13':
    resolution: {integrity: sha512-Fj4YRQ3Az0WTZw1sFe+QDb0aXCerigEpw418pw1HBUKFtnQHWzwojaukAs2X/c9DQz4MQ4bsXTGlcpGxU/RCIw==}

  '@vue/runtime-dom@3.5.13':
    resolution: {integrity: sha512-dLaj94s93NYLqjLiyFzVs9X6dWhTdAlEAciC3Moq7gzAc13VJUdCnjjRurNM6uTLFATRHexHCTu/Xp3eW6yoog==}

  '@vue/server-renderer@3.5.13':
    resolution: {integrity: sha512-wAi4IRJV/2SAW3htkTlB+dHeRmpTiVIK1OGLWV1yeStVSebSQQOwGwIq0D3ZIoBj2C2qpgz5+vX9iEBkTdk5YA==}
    peerDependencies:
      vue: 3.5.13

  '@vue/shared@3.5.13':
    resolution: {integrity: sha512-/hnE/qP5ZoGpol0a5mDi45bOd7t3tjYJBjsgCsivow7D48cJeV5l05RD82lPqi7gRiphZM37rnhW1l6ZoCNNnQ==}

  acorn-jsx@5.3.2:
    resolution: {integrity: sha512-rq9s+JNhf0IChjtDXxllJ7g41oZk5SlXtp0LHwyA5cejwn7vKmKp4pPri6YEePv2PU65sAsegbXtIinmDFDXgQ==}
    peerDependencies:
      acorn: ^6.0.0 || ^7.0.0 || ^8.0.0

  acorn@8.14.0:
    resolution: {integrity: sha512-cl669nCJTZBsL97OF4kUQm5g5hC2uihk0NxY3WENAC0TYdILVkAyHymAntgxGkl7K+t0cXIrH5siy5S4XkFycA==}
    engines: {node: '>=0.4.0'}
    hasBin: true

  ajv@6.12.6:
    resolution: {integrity: sha512-j3fVLgvTo527anyYyJOGTYJbG+vnnQYvE0m5mmkc1TK+nxAppkCLMIL0aZ4dblVCNoGShhm+kzE4ZUykBoMg4g==}

  ansi-colors@4.1.3:
    resolution: {integrity: sha512-/6w/C21Pm1A7aZitlI5Ni/2J6FFQN8i1Cvz3kHABAAbw93v/NlvKdVOqz7CCWz/3iv/JplRSEEZ83XION15ovw==}
    engines: {node: '>=6'}

  ansi-escapes@7.0.0:
    resolution: {integrity: sha512-GdYO7a61mR0fOlAsvC9/rIHf7L96sBc6dEWzeOu+KAea5bZyQRPIpojrVoI4AXGJS/ycu/fBTdLrUkA4ODrvjw==}
    engines: {node: '>=18'}

  ansi-regex@5.0.1:
    resolution: {integrity: sha512-quJQXlTSUGL2LH9SUXo8VwsY4soanhgo6LNSm84E1LBcE8s3O0wpdiRzyR9z/ZZJMlMWv37qOOb9pdJlMUEKFQ==}
    engines: {node: '>=8'}

  ansi-regex@6.0.1:
    resolution: {integrity: sha512-n5M855fKb2SsfMIiFFoVrABHJC8QtHwVx+mHWP3QcEqBHYienj5dHSgjbxtC0WEZXYt4wcD6zrQElDPhFuZgfA==}
    engines: {node: '>=12'}

  ansi-styles@4.3.0:
    resolution: {integrity: sha512-zbB9rCJAT1rbjiVDb2hqKFHNYLxgtk8NURxZ3IZwD3F6NtxbXZQCnnSi1Lkx+IDohdPlFp222wVALIheZJQSEg==}
    engines: {node: '>=8'}

  ansi-styles@6.2.1:
    resolution: {integrity: sha512-bN798gFfQX+viw3R7yrGWRqnrN2oRkEkUjjl4JNn4E8GxxbjtG3FbrEIIY3l8/hrwUwIeCZvi4QuOTP4MErVug==}
    engines: {node: '>=12'}

  argparse@1.0.10:
    resolution: {integrity: sha512-o5Roy6tNG4SL/FOkCAN6RzjiakZS25RLYFrcMttJqbdd8BWrnA+fGz57iN5Pb06pvBGvl5gQ0B48dJlslXvoTg==}

  argparse@2.0.1:
    resolution: {integrity: sha512-8+9WqebbFzpX9OR+Wa6O29asIogeRMzcGtAINdpMHHyAg10f05aSFVBbcEqGf/PXw1EjAZ+q2/bEBg3DvurK3Q==}

  array-union@2.1.0:
    resolution: {integrity: sha512-HGyxoOTYUyCM6stUe6EJgnd4EoewAI7zMdfqO+kGjnlZmBDz/cR5pf8r/cR4Wq60sL/p0IkcjUEEPwS3GFrIyw==}
    engines: {node: '>=8'}

  assertion-error@2.0.1:
    resolution: {integrity: sha512-Izi8RQcffqCeNVgFigKli1ssklIbpHnCYc6AknXGYoB6grJqyeby7jv12JUQgmTAnIDnbck1uxksT4dzN3PWBA==}
    engines: {node: '>=12'}

  balanced-match@1.0.2:
    resolution: {integrity: sha512-3oSeUO0TMV67hN1AmbXsK4yaqU7tjiHlbxRDZOpH0KW9+CeX4bRAaX0Anxt0tx2MrpRpWwQaPwIlISEJhYU5Pw==}

  better-path-resolve@1.0.0:
    resolution: {integrity: sha512-pbnl5XzGBdrFU/wT4jqmJVPn2B6UHPBOhzMQkY/SPUPB6QtUXtmBHBIwCbXJol93mOpGMnQyP/+BB19q04xj7g==}
    engines: {node: '>=4'}

  boolbase@1.0.0:
    resolution: {integrity: sha512-JZOSA7Mo9sNGB8+UjSgzdLtokWAky1zbztM3WRLCbZ70/3cTANmQmOdR7y2g+J0e2WXywy1yS468tY+IruqEww==}

  brace-expansion@1.1.11:
    resolution: {integrity: sha512-iCuPHDFgrHX7H2vEI/5xpz07zSHB00TpugqhmYtVmMO6518mCuRMoOYFldEBl0g187ufozdaHgWKcYFb61qGiA==}

  brace-expansion@2.0.1:
    resolution: {integrity: sha512-XnAIvQ8eM+kC6aULx6wuQiwVsnzsi9d3WxzV3FpWTGA19F621kwdbsAcFKXgKUHZWsy+mY6iL1sHTxWEFCytDA==}

  braces@3.0.3:
    resolution: {integrity: sha512-yQbXgO/OSZVD2IsiLlro+7Hf6Q18EJrKSEsdoMzKePKXct3gvD8oLcOQdIzGupr5Fj+EDe8gO/lxc1BzfMpxvA==}
    engines: {node: '>=8'}

  cac@6.7.14:
    resolution: {integrity: sha512-b6Ilus+c3RrdDk+JhLKUAQfzzgLEPy6wcXqS7f/xe1EETvsDP6GORG7SFuOs6cID5YkqchW/LXZbX5bc8j7ZcQ==}
    engines: {node: '>=8'}

  callsites@3.1.0:
    resolution: {integrity: sha512-P8BjAsXvZS+VIDUI11hHCQEv74YT67YUi5JJFNWIqL235sBmjX4+qx9Muvls5ivyNENctx46xQLQ3aTuE7ssaQ==}
    engines: {node: '>=6'}

  chai@5.2.0:
    resolution: {integrity: sha512-mCuXncKXk5iCLhfhwTc0izo0gtEmpz5CtG2y8GiOINBlMVS6v8TMRc5TaLWKS6692m9+dVVfzgeVxR5UxWHTYw==}
    engines: {node: '>=12'}

  chalk@4.1.2:
    resolution: {integrity: sha512-oKnbhFyRIXpUuez8iBMmyEa4nbj4IOQyuhc/wy9kY7/WVPcwIO9VA668Pu8RkO7+0G76SLROeyw9CpQ061i4mA==}
    engines: {node: '>=10'}

  chalk@5.4.1:
    resolution: {integrity: sha512-zgVZuo2WcZgfUEmsn6eO3kINexW8RAE4maiQ8QNs8CtpPCSyMiYsULR3HQYkm3w8FIA3SberyMJMSldGsW+U3w==}
    engines: {node: ^12.17.0 || ^14.13 || >=16.0.0}

  chardet@0.7.0:
    resolution: {integrity: sha512-mT8iDcrh03qDGRRmoA2hmBJnxpllMR+0/0qlzjqZES6NdiWDcZkCNAk4rPFZ9Q85r27unkiNNg8ZOiwZXBHwcA==}

  check-error@2.1.1:
    resolution: {integrity: sha512-OAlb+T7V4Op9OwdkjmguYRqncdlx5JiofwOAUkmTF+jNdHwzTaTs4sRAGpzLF3oOz5xAyDGrPgeIDFQmDOTiJw==}
    engines: {node: '>= 16'}

  ci-info@3.9.0:
    resolution: {integrity: sha512-NIxF55hv4nSqQswkAeiOi1r83xy8JldOFDTWiug55KBu9Jnblncd2U6ViHmYgHf01TPZS77NJBhBMKdWj9HQMQ==}
    engines: {node: '>=8'}

  cli-cursor@5.0.0:
    resolution: {integrity: sha512-aCj4O5wKyszjMmDT4tZj93kxyydN/K5zPWSCe6/0AV/AA1pqe5ZBIw0a2ZfPQV7lL5/yb5HsUreJ6UFAF1tEQw==}
    engines: {node: '>=18'}

  cli-truncate@4.0.0:
    resolution: {integrity: sha512-nPdaFdQ0h/GEigbPClz11D0v/ZJEwxmeVZGeMo3Z5StPtUTkA9o1lD6QwoirYiSDzbcwn2XcjwmCp68W1IS4TA==}
    engines: {node: '>=18'}

  cliui@8.0.1:
    resolution: {integrity: sha512-BSeNnyus75C4//NQ9gQt1/csTXyo/8Sb+afLAkzAptFuMsod9HFokGNudZpi/oQV73hnVK+sR+5PVRMd+Dr7YQ==}
    engines: {node: '>=12'}

  color-convert@2.0.1:
    resolution: {integrity: sha512-RRECPsj7iu/xb5oKYcsFHSppFNnsj/52OVTRKb4zP5onXwVF3zVmmToNcOfGC+CRDpfK/U584fMg38ZHCaElKQ==}
    engines: {node: '>=7.0.0'}

  color-name@1.1.4:
    resolution: {integrity: sha512-dOy+3AuW3a2wNbZHIuMZpTcgjGuLU/uBL/ubcZF9OXbDo8ff4O8yVp5Bf0efS8uEoYo5q4Fx7dY9OgQGXgAsQA==}

  colorette@2.0.20:
    resolution: {integrity: sha512-IfEDxwoWIjkeXL1eXcDiow4UbKjhLdq6/EuSVR9GMN7KVH3r9gQ83e73hsz1Nd1T3ijd5xv1wcWRYO+D6kCI2w==}

  commander@13.1.0:
    resolution: {integrity: sha512-/rFeCpNJQbhSZjGVwO9RFV3xPqbnERS8MmIQzCtD/zl6gpJuV/bMLuN92oG3F7d8oDEHHRrujSXNUr8fpjntKw==}
    engines: {node: '>=18'}

  concat-map@0.0.1:
    resolution: {integrity: sha512-/Srv4dswyQNBfohGpz9o6Yb3Gz3SrUDqBH5rTuhGR7ahtlbYKnVxw2bCFMRljaA7EXHaXZ8wsHdodFvbkhKmqg==}

  concurrently@9.1.2:
    resolution: {integrity: sha512-H9MWcoPsYddwbOGM6difjVwVZHl63nwMEwDJG/L7VGtuaJhb12h2caPG2tVPWs7emuYix252iGfqOyrz1GczTQ==}
    engines: {node: '>=18'}
    hasBin: true

  cross-spawn@7.0.6:
    resolution: {integrity: sha512-uV2QOWP2nWzsy2aMp8aRibhi9dlzF5Hgh5SHaB9OiTGEyDTiJJyx0uy51QXdyWbtAHNua4XJzUKca3OzKUd3vA==}
    engines: {node: '>= 8'}

  cssesc@3.0.0:
    resolution: {integrity: sha512-/Tb/JcjK111nNScGob5MNtsntNM1aCNUDipB/TkwZFhyDrrE47SOx/18wF2bbjgc3ZzCSKW1T5nt5EbFoAz/Vg==}
    engines: {node: '>=4'}
    hasBin: true

  csstype@3.1.3:
    resolution: {integrity: sha512-M1uQkMl8rQK/szD0LNhtqxIPLpimGm8sOBwU7lLnCpSbTyY3yeU1Vc7l4KT5zT4s/yOxHH5O7tIuuLOCnLADRw==}

  debug@4.4.0:
    resolution: {integrity: sha512-6WTZ/IxCY/T6BALoZHaE4ctp9xm+Z5kY/pzYaCHRFeyVhojxlrm+46y68HA6hr0TcwEssoxNiDEUJQjfPZ/RYA==}
    engines: {node: '>=6.0'}
    peerDependencies:
      supports-color: '*'
    peerDependenciesMeta:
      supports-color:
        optional: true

  deep-eql@5.0.2:
    resolution: {integrity: sha512-h5k/5U50IJJFpzfL6nO9jaaumfjO/f2NjK/oYB2Djzm4p9L+3T9qWpZqZ2hAbLPuuYq9wrU08WQyBTL5GbPk5Q==}
    engines: {node: '>=6'}

  deep-is@0.1.4:
    resolution: {integrity: sha512-oIPzksmTg4/MriiaYGO+okXDT7ztn/w3Eptv/+gSIdMdKsJo0u4CfYNFJPy+4SKMuCqGw2wxnA+URMg3t8a/bQ==}

  detect-indent@6.1.0:
    resolution: {integrity: sha512-reYkTUJAZb9gUuZ2RvVCNhVHdg62RHnJ7WJl8ftMi4diZ6NWlciOzQN88pUhSELEwflJht4oQDv0F0BMlwaYtA==}
    engines: {node: '>=8'}

  dir-glob@3.0.1:
    resolution: {integrity: sha512-WkrWp9GR4KXfKGYzOLmTuGVi1UWFfws377n9cc55/tb6DuqyF6pcQ5AbiHEshaDpY9v6oaSr2XCDidGmMwdzIA==}
    engines: {node: '>=8'}

  eastasianwidth@0.2.0:
    resolution: {integrity: sha512-I88TYZWc9XiYHRQ4/3c5rjjfgkjhLyW2luGIheGERbNQ6OY7yTybanSpDXZa8y7VUP9YmDcYa+eyq4ca7iLqWA==}

  emoji-regex@10.4.0:
    resolution: {integrity: sha512-EC+0oUMY1Rqm4O6LLrgjtYDvcVYTy7chDnM4Q7030tP4Kwj3u/pR6gP9ygnp2CJMK5Gq+9Q2oqmrFJAz01DXjw==}

  emoji-regex@8.0.0:
    resolution: {integrity: sha512-MSjYzcWNOA0ewAHpz0MxpYFvwg6yjy1NG3xteoqz644VCo/RPgnr1/GGt+ic3iJTzQ8Eu3TdM14SawnVUmGE6A==}

  emoji-regex@9.2.2:
    resolution: {integrity: sha512-L18DaJsXSUk2+42pv8mLs5jJT2hqFkFE4j21wOmgbUqsZ2hL72NsUU785g9RXgo3s0ZNgVl42TiHp3ZtOv/Vyg==}

  enquirer@2.4.1:
    resolution: {integrity: sha512-rRqJg/6gd538VHvR3PSrdRBb/1Vy2YfzHqzvbhGIQpDRKIa4FgV/54b5Q1xYSxOOwKvjXweS26E0Q+nAMwp2pQ==}
    engines: {node: '>=8.6'}

  entities@4.5.0:
    resolution: {integrity: sha512-V0hjH4dGPh9Ao5p0MoRY6BVqtwCjhz6vI5LT8AJ55H+4g9/4vbHx1I54fS0XuclLhDHArPQCiMjDxjaL8fPxhw==}
    engines: {node: '>=0.12'}

  environment@1.1.0:
    resolution: {integrity: sha512-xUtoPkMggbz0MPyPiIWr1Kp4aeWJjDZ6SMvURhimjdZgsRuDplF5/s9hcgGhyXMhs+6vpnuoiZ2kFiu3FMnS8Q==}
    engines: {node: '>=18'}

<<<<<<< HEAD
  es-module-lexer@1.6.0:
    resolution: {integrity: sha512-qqnD1yMU6tk/jnaMosogGySTZP8YtUgAffA9nMN+E/rjxcfRQ6IEk7IiozUjgxKoFHBGjTLnrHB/YC45r/59EQ==}

  esbuild@0.25.2:
    resolution: {integrity: sha512-16854zccKPnC+toMywC+uKNeYSv+/eXkevRAfwRD/G9Cleq66m8XFIrigkbvauLLlCfDL45Q2cWegSg53gGBnQ==}
=======
  es-module-lexer@1.7.0:
    resolution: {integrity: sha512-jEQoCwk8hyb2AZziIOLhDqpm5+2ww5uIE6lkO/6jcOCusfk6LhMHpXXfBLXTZ7Ydyt0j4VoUQv6uGNYbdW+kBA==}

  esbuild@0.25.3:
    resolution: {integrity: sha512-qKA6Pvai73+M2FtftpNKRxJ78GIjmFXFxd/1DVBqGo/qNhLSfv+G12n9pNoWdytJC8U00TrViOwpjT0zgqQS8Q==}
>>>>>>> cfb57742
    engines: {node: '>=18'}
    hasBin: true

  escalade@3.2.0:
    resolution: {integrity: sha512-WUj2qlxaQtO4g6Pq5c29GTcWGDyd8itL8zTlipgECz3JesAiiOKotd8JU6otB3PACgG6xkJUyVhboMS+bje/jA==}
    engines: {node: '>=6'}

  escape-string-regexp@4.0.0:
    resolution: {integrity: sha512-TtpcNJ3XAzx3Gq8sWRzJaVajRs0uVxA2YAkdb1jm2YkPz4G6egUFAyA3n5vtEIZefPk5Wa4UXbKuS5fKkJWdgA==}
    engines: {node: '>=10'}

  eslint-config-prettier@10.1.2:
    resolution: {integrity: sha512-Epgp/EofAUeEpIdZkW60MHKvPyru1ruQJxPL+WIycnaPApuseK0Zpkrh/FwL9oIpQvIhJwV7ptOy0DWUjTlCiA==}
    hasBin: true
    peerDependencies:
      eslint: '>=7.0.0'

  eslint-plugin-headers@1.2.1:
    resolution: {integrity: sha512-1L41t3DPrXFP6YLK+sAj0xDMGVHpQwI+uGefDwc1bKP91q65AIZoXzQgI7MjZJxB6sK8/vYhXMD8x0V8xLNxJA==}
    engines: {node: ^16.0.0 || >= 18.0.0}
    peerDependencies:
      eslint: '>=7'

  eslint-plugin-vue@9.33.0:
    resolution: {integrity: sha512-174lJKuNsuDIlLpjeXc5E2Tss8P44uIimAfGD0b90k0NoirJqpG7stLuU9Vp/9ioTOrQdWVREc4mRd1BD+CvGw==}
    engines: {node: ^14.17.0 || >=16.0.0}
    peerDependencies:
      eslint: ^6.2.0 || ^7.0.0 || ^8.0.0 || ^9.0.0

  eslint-scope@7.2.2:
    resolution: {integrity: sha512-dOt21O7lTMhDM+X9mB4GX+DZrZtCUJPL/wlcTqxyrx5IvO0IYtILdtrQGQp+8n5S0gwSVmOf9NQrjMOgfQZlIg==}
    engines: {node: ^12.22.0 || ^14.17.0 || >=16.0.0}

  eslint-scope@8.3.0:
    resolution: {integrity: sha512-pUNxi75F8MJ/GdeKtVLSbYg4ZI34J6C0C7sbL4YOp2exGwen7ZsuBqKzUhXd0qMQ362yET3z+uPwKeg/0C2XCQ==}
    engines: {node: ^18.18.0 || ^20.9.0 || >=21.1.0}

  eslint-visitor-keys@3.4.3:
    resolution: {integrity: sha512-wpc+LXeiyiisxPlEkUzU6svyS1frIO3Mgxj1fdy7Pm8Ygzguax2N3Fa/D/ag1WqbOprdI+uY6wMUl8/a2G+iag==}
    engines: {node: ^12.22.0 || ^14.17.0 || >=16.0.0}

  eslint-visitor-keys@4.2.0:
    resolution: {integrity: sha512-UyLnSehNt62FFhSwjZlHmeokpRK59rcz29j+F1/aDgbkbRTk7wIc9XzdoasMUbRNKDM0qQt/+BJ4BrpFeABemw==}
    engines: {node: ^18.18.0 || ^20.9.0 || >=21.1.0}

  eslint@9.25.1:
    resolution: {integrity: sha512-E6Mtz9oGQWDCpV12319d59n4tx9zOTXSTmc8BLVxBx+G/0RdM5MvEEJLU9c0+aleoePYYgVTOsRblx433qmhWQ==}
    engines: {node: ^18.18.0 || ^20.9.0 || >=21.1.0}
    hasBin: true
    peerDependencies:
      jiti: '*'
    peerDependenciesMeta:
      jiti:
        optional: true

  espree@10.3.0:
    resolution: {integrity: sha512-0QYC8b24HWY8zjRnDTL6RiHfDbAWn63qb4LMj1Z4b076A4une81+z03Kg7l7mn/48PUTqoLptSXez8oknU8Clg==}
    engines: {node: ^18.18.0 || ^20.9.0 || >=21.1.0}

  espree@9.6.1:
    resolution: {integrity: sha512-oruZaFkjorTpF32kDSI5/75ViwGeZginGGy2NoOSg3Q9bnwlnmDm4HLnkl0RE3n+njDXR037aY1+x58Z/zFdwQ==}
    engines: {node: ^12.22.0 || ^14.17.0 || >=16.0.0}

  esprima@4.0.1:
    resolution: {integrity: sha512-eGuFFw7Upda+g4p+QHvnW0RyTX/SVeJBDM/gCtMARO0cLuT2HcEKnTPvhjV6aGeqrCB/sbNop0Kszm0jsaWU4A==}
    engines: {node: '>=4'}
    hasBin: true

  esquery@1.6.0:
    resolution: {integrity: sha512-ca9pw9fomFcKPvFLXhBKUK90ZvGibiGOvRJNbjljY7s7uq/5YO4BOzcYtJqExdx99rF6aAcnRxHmcUHcz6sQsg==}
    engines: {node: '>=0.10'}

  esrecurse@4.3.0:
    resolution: {integrity: sha512-KmfKL3b6G+RXvP8N1vr3Tq1kL/oCFgn2NYXEtqP8/L3pKapUA4G8cFVaoF3SU323CD4XypR/ffioHmkti6/Tag==}
    engines: {node: '>=4.0'}

  estraverse@5.3.0:
    resolution: {integrity: sha512-MMdARuVEQziNTeJD8DgMqmhwR11BRQ/cBP+pLtYdSTnf3MIO8fFeiINEbX36ZdNlfU/7A9f3gUw49B3oQsvwBA==}
    engines: {node: '>=4.0'}

  estree-walker@2.0.2:
    resolution: {integrity: sha512-Rfkk/Mp/DL7JVje3u18FxFujQlTNR2q6QfMSMB7AvCBx91NGj/ba3kCfza0f6dVDbw7YlRf/nDrn7pQrCCyQ/w==}

  estree-walker@3.0.3:
    resolution: {integrity: sha512-7RUKfXgSMMkzt6ZuXmqapOurLGPPfgj6l9uRZ7lRGolvk0y2yocc35LdcxKC5PQZdn2DMqioAQ2NoWcrTKmm6g==}

  esutils@2.0.3:
    resolution: {integrity: sha512-kVscqXk4OCp68SZ0dkgEKVi6/8ij300KBWTJq32P/dYeWTSwK41WyTxalN1eRmA5Z9UU/LX9D7FWSmV9SAYx6g==}
    engines: {node: '>=0.10.0'}

  eventemitter3@5.0.1:
    resolution: {integrity: sha512-GWkBvjiSZK87ELrYOSESUYeVIc9mvLLf/nXalMOS5dYrgZq9o5OVkbZAVM06CVxYsCwH9BDZFPlQTlPA1j4ahA==}

  execa@8.0.1:
    resolution: {integrity: sha512-VyhnebXciFV2DESc+p6B+y0LjSm0krU4OgJN44qFAhBY0TJ+1V61tYD2+wHusZ6F9n5K+vl8k0sTy7PEfV4qpg==}
    engines: {node: '>=16.17'}

  expect-type@1.2.1:
    resolution: {integrity: sha512-/kP8CAwxzLVEeFrMm4kMmy4CCDlpipyA7MYLVrdJIkV0fYF0UaigQHRsxHiuY/GEea+bh4KSv3TIlgr+2UL6bw==}
    engines: {node: '>=12.0.0'}

  extendable-error@0.1.7:
    resolution: {integrity: sha512-UOiS2in6/Q0FK0R0q6UY9vYpQ21mr/Qn1KOnte7vsACuNJf514WvCCUHSRCPcgjPT2bAhNIJdlE6bVap1GKmeg==}

  external-editor@3.1.0:
    resolution: {integrity: sha512-hMQ4CX1p1izmuLYyZqLMO/qGNw10wSv9QDCPfzXfyFrOaCSSoRfqE1Kf1s5an66J5JZC62NewG+mK49jOCtQew==}
    engines: {node: '>=4'}

  fast-deep-equal@3.1.3:
    resolution: {integrity: sha512-f3qQ9oQy9j2AhBe/H9VC91wLmKBCCU/gDOnKNAYG5hswO7BLKj09Hc5HYNz9cGI++xlpDCIgDaitVs03ATR84Q==}

  fast-glob@3.3.3:
    resolution: {integrity: sha512-7MptL8U0cqcFdzIzwOTHoilX9x5BrNqye7Z/LuC7kCMRio1EMSyqRK3BEAUD7sXRq4iT4AzTVuZdhgQ2TCvYLg==}
    engines: {node: '>=8.6.0'}

  fast-json-stable-stringify@2.1.0:
    resolution: {integrity: sha512-lhd/wF+Lk98HZoTCtlVraHtfh5XYijIjalXck7saUtuanSDyLMxnHhSXEDJqHxD7msR8D0uCmqlkwjCV8xvwHw==}

  fast-levenshtein@2.0.6:
    resolution: {integrity: sha512-DCXu6Ifhqcks7TZKY3Hxp3y6qphY5SJZmrWMDrKcERSOXWQdMhU9Ig/PYrzyw/ul9jOIyh0N4M0tbC5hodg8dw==}

  fastq@1.19.1:
    resolution: {integrity: sha512-GwLTyxkCXjXbxqIhTsMI2Nui8huMPtnxg7krajPJAjnEG/iiOS7i+zCtWGZR9G0NBKbXKh6X9m9UIsYX/N6vvQ==}

  fdir@6.4.4:
    resolution: {integrity: sha512-1NZP+GK4GfuAv3PqKvxQRDMjdSRZjnkq7KfhlNrCNNlZ0ygQFpebfrnfnq/W7fpUnAv9aGWmY1zKx7FYL3gwhg==}
    peerDependencies:
      picomatch: ^3 || ^4
    peerDependenciesMeta:
      picomatch:
        optional: true

  file-entry-cache@8.0.0:
    resolution: {integrity: sha512-XXTUwCvisa5oacNGRP9SfNtYBNAMi+RPwBFmblZEF7N7swHYQS6/Zfk7SRwx4D5j3CH211YNRco1DEMNVfZCnQ==}
    engines: {node: '>=16.0.0'}

  fill-range@7.1.1:
    resolution: {integrity: sha512-YsGpe3WHLK8ZYi4tWDg2Jy3ebRz2rXowDxnld4bkQB00cc/1Zw9AWnC0i9ztDJitivtQvaI9KaLyKrc+hBW0yg==}
    engines: {node: '>=8'}

  find-up@4.1.0:
    resolution: {integrity: sha512-PpOwAdQ/YlXQ2vj8a3h8IipDuYRi3wceVQQGYWxNINccq40Anw7BlsEXCMbt1Zt+OLA6Fq9suIpIWD0OsnISlw==}
    engines: {node: '>=8'}

  find-up@5.0.0:
    resolution: {integrity: sha512-78/PXT1wlLLDgTzDs7sjq9hzz0vXD+zn+7wypEe4fXQxCmdmqfGsEPQxmiCSQI3ajFV91bVSsvNtrJRiW6nGng==}
    engines: {node: '>=10'}

  flat-cache@4.0.1:
    resolution: {integrity: sha512-f7ccFPK3SXFHpx15UIGyRJ/FJQctuKZ0zVuN3frBo4HnK3cay9VEW0R6yPYFHC0AgqhukPzKjq22t5DmAyqGyw==}
    engines: {node: '>=16'}

  flatted@3.3.2:
    resolution: {integrity: sha512-AiwGJM8YcNOaobumgtng+6NHuOqC3A7MixFeDafM3X9cIUM+xUXoS5Vfgf+OihAYe20fxqNM9yPBXJzRtZ/4eA==}

  foreground-child@3.3.0:
    resolution: {integrity: sha512-Ld2g8rrAyMYFXBhEqMz8ZAHBi4J4uS1i/CxGMDnjyFWddMXLVcDp051DZfu+t7+ab7Wv6SMqpWmyFIj5UbfFvg==}
    engines: {node: '>=14'}

  fs-extra@7.0.1:
    resolution: {integrity: sha512-YJDaCJZEnBmcbw13fvdAM9AwNOJwOzrE4pqMqBq5nFiEqXUqHwlK4B+3pUw6JNvfSPtX05xFHtYy/1ni01eGCw==}
    engines: {node: '>=6 <7 || >=8'}

  fs-extra@8.1.0:
    resolution: {integrity: sha512-yhlQgA6mnOJUKOsRUFsgJdQCvkKhcz8tlZG5HBQfReYZy46OwLcY+Zia0mtdHsOo9y/hP+CxMN0TU9QxoOtG4g==}
    engines: {node: '>=6 <7 || >=8'}

  fsevents@2.3.3:
    resolution: {integrity: sha512-5xoDfX+fL7faATnagmWPpbFtwh/R77WmMMqqHGS65C3vvB0YHrgF+B1YmZ3441tMj5n63k0212XNoJwzlhffQw==}
    engines: {node: ^8.16.0 || ^10.6.0 || >=11.0.0}
    os: [darwin]

  get-caller-file@2.0.5:
    resolution: {integrity: sha512-DyFP3BM/3YHTQOCUL/w0OZHR0lpKeGrxotcHWcqNEdnltqFwXVfhEBQ94eIo34AfQpo0rGki4cyIiftY06h2Fg==}
    engines: {node: 6.* || 8.* || >= 10.*}

  get-east-asian-width@1.3.0:
    resolution: {integrity: sha512-vpeMIQKxczTD/0s2CdEWHcb0eeJe6TFjxb+J5xgX7hScxqrGuyjmv4c1D4A/gelKfyox0gJJwIHF+fLjeaM8kQ==}
    engines: {node: '>=18'}

  get-stream@8.0.1:
    resolution: {integrity: sha512-VaUJspBffn/LMCJVoMvSAdmscJyS1auj5Zulnn5UoYcY531UWmdwhRWkcGKnGU93m5HSXP9LP2usOryrBtQowA==}
    engines: {node: '>=16'}

  get-tsconfig@4.8.1:
    resolution: {integrity: sha512-k9PN+cFBmaLWtVz29SkUoqU5O0slLuHJXt/2P+tMVFT+phsSGXGkp9t3rQIqdz0e+06EHNGs3oM6ZX1s2zHxRg==}

  glob-parent@5.1.2:
    resolution: {integrity: sha512-AOIgSQCepiJYwP3ARnGx+5VnTu2HBYdzbGP45eLw1vr3zB3vZLeyed1sC9hnbcOc9/SrMyM5RPQrkGz4aS9Zow==}
    engines: {node: '>= 6'}

  glob-parent@6.0.2:
    resolution: {integrity: sha512-XxwI8EOhVQgWp6iDL+3b0r86f4d6AX6zSU55HfB4ydCEuXLXc5FcYeOu+nnGftS4TEju/11rt4KJPTMgbfmv4A==}
    engines: {node: '>=10.13.0'}

  glob@11.0.0:
    resolution: {integrity: sha512-9UiX/Bl6J2yaBbxKoEBRm4Cipxgok8kQYcOPEhScPwebu2I0HoQOuYdIO6S3hLuWoZgpDpwQZMzTFxgpkyT76g==}
    engines: {node: 20 || >=22}
    hasBin: true

  globals@13.24.0:
    resolution: {integrity: sha512-AhO5QUcj8llrbG09iWhPU2B204J1xnPeL8kQmVorSsy+Sjj1sk8gIyh6cUocGmH4L0UuhAJy+hJMRA4mgA4mFQ==}
    engines: {node: '>=8'}

  globals@14.0.0:
    resolution: {integrity: sha512-oahGvuMGQlPw/ivIYBjVSrWAfWLBeku5tpPE2fOPLi+WHffIWbuh2tCjhyQhTBPMf5E9jDEH4FOmTYgYwbKwtQ==}
    engines: {node: '>=18'}

  globby@11.1.0:
    resolution: {integrity: sha512-jhIXaOzy1sb8IyocaruWSn1TjmnBVs8Ayhcy83rmxNJ8q2uWKCAj3CnJY+KpGSXCueAPc0i05kVvVKtP1t9S3g==}
    engines: {node: '>=10'}

  graceful-fs@4.2.11:
    resolution: {integrity: sha512-RbJ5/jmFcNNCcDV5o9eTnBLJ/HszWV0P73bc+Ff4nS/rJj+YaS6IGyiOL0VoBYX+l1Wrl3k63h/KrH+nhJ0XvQ==}

  graphemer@1.4.0:
    resolution: {integrity: sha512-EtKwoO6kxCL9WO5xipiHTZlSzBm7WLT627TqC/uVRd0HKmq8NXyebnNYxDoBi7wt8eTWrUrKXCOVaFq9x1kgag==}

  happy-dom@17.4.6:
    resolution: {integrity: sha512-OEV1hDe9i2rFr66+WZNiwy1S8rAJy6bRXmXql68YJDjdfHBRbN76om+qVh68vQACf6y5Bcr90e/oK53RQxsDdg==}
    engines: {node: '>=18.0.0'}

  has-flag@4.0.0:
    resolution: {integrity: sha512-EykJT/Q1KjTWctppgIAgfSO0tKVuZUjhgMr17kqTumMl6Afv3EISleU7qZUzoXDFTAHTDC4NOoG/ZxU3EvlMPQ==}
    engines: {node: '>=8'}

  human-id@4.1.1:
    resolution: {integrity: sha512-3gKm/gCSUipeLsRYZbbdA1BD83lBoWUkZ7G9VFrhWPAU76KwYo5KR8V28bpoPm/ygy0x5/GCbpRQdY7VLYCoIg==}
    hasBin: true

  human-signals@5.0.0:
    resolution: {integrity: sha512-AXcZb6vzzrFAUE61HnN4mpLqd/cSIwNQjtNWR0euPm6y0iqx3G4gOXaIDdtdDwZmhwe82LA6+zinmW4UBWVePQ==}
    engines: {node: '>=16.17.0'}

  husky@9.1.7:
    resolution: {integrity: sha512-5gs5ytaNjBrh5Ow3zrvdUUY+0VxIuWVL4i9irt6friV+BqdCfmV11CQTWMiBYWHbXhco+J1kHfTOUkePhCDvMA==}
    engines: {node: '>=18'}
    hasBin: true

  iconv-lite@0.4.24:
    resolution: {integrity: sha512-v3MXnZAcvnywkTUEZomIActle7RXXeedOR31wwl7VlyoXO4Qi9arvSenNQWne1TcRwhCL1HwLI21bEqdpj8/rA==}
    engines: {node: '>=0.10.0'}

  ignore@5.3.2:
    resolution: {integrity: sha512-hsBTNUqQTDwkWtcdYI2i06Y/nUBEsNEDJKjWdigLvegy8kDuJAS8uRlpkkcQpyEXL0Z/pjDy5HBmMjRCJ2gq+g==}
    engines: {node: '>= 4'}

  import-fresh@3.3.1:
    resolution: {integrity: sha512-TR3KfrTZTYLPB6jUjfx6MF9WcWrHL9su5TObK4ZkYgBdWKPOFoSoQIdEuTuR82pmtxH2spWG9h6etwfr1pLBqQ==}
    engines: {node: '>=6'}

  imurmurhash@0.1.4:
    resolution: {integrity: sha512-JmXMZ6wuvDmLiHEml9ykzqO6lwFbof0GG4IkcGaENdCRDDmMVnny7s5HsIgHCbaq0w2MyPhDqkhTUgS2LU2PHA==}
    engines: {node: '>=0.8.19'}

  is-extglob@2.1.1:
    resolution: {integrity: sha512-SbKbANkN603Vi4jEZv49LeVJMn4yGwsbzZworEoyEiutsN3nJYdbO36zfhGJ6QEDpOZIFkDtnq5JRxmvl3jsoQ==}
    engines: {node: '>=0.10.0'}

  is-fullwidth-code-point@3.0.0:
    resolution: {integrity: sha512-zymm5+u+sCsSWyD9qNaejV3DFvhCKclKdizYaJUuHA83RLjb7nSuGnddCHGv0hk+KY7BMAlsWeK4Ueg6EV6XQg==}
    engines: {node: '>=8'}

  is-fullwidth-code-point@4.0.0:
    resolution: {integrity: sha512-O4L094N2/dZ7xqVdrXhh9r1KODPJpFms8B5sGdJLPy664AgvXsreZUyCQQNItZRDlYug4xStLjNp/sz3HvBowQ==}
    engines: {node: '>=12'}

  is-fullwidth-code-point@5.0.0:
    resolution: {integrity: sha512-OVa3u9kkBbw7b8Xw5F9P+D/T9X+Z4+JruYVNapTjPYZYUznQ5YfWeFkOj606XYYW8yugTfC8Pj0hYqvi4ryAhA==}
    engines: {node: '>=18'}

  is-glob@4.0.3:
    resolution: {integrity: sha512-xelSayHH36ZgE7ZWhli7pW34hNbNl8Ojv5KVmkJD4hBdD3th8Tfk9vYasLM+mXWOZhFkgZfxhLSnrwRr4elSSg==}
    engines: {node: '>=0.10.0'}

  is-number@7.0.0:
    resolution: {integrity: sha512-41Cifkg6e8TylSpdtTpeLVMqvSBEVzTttHvERD741+pnZ8ANv0004MRL43QKPDlK9cGvNp6NZWZUBlbGXYxxng==}
    engines: {node: '>=0.12.0'}

  is-stream@3.0.0:
    resolution: {integrity: sha512-LnQR4bZ9IADDRSkvpqMGvt/tEJWclzklNgSw48V5EAaAeDd6qGvN8ei6k5p0tvxSR171VmGyHuTiAOfxAbr8kA==}
    engines: {node: ^12.20.0 || ^14.13.1 || >=16.0.0}

  is-subdir@1.2.0:
    resolution: {integrity: sha512-2AT6j+gXe/1ueqbW6fLZJiIw3F8iXGJtt0yDrZaBhAZEG1raiTxKWU+IPqMCzQAXOUCKdA4UDMgacKH25XG2Cw==}
    engines: {node: '>=4'}

  is-windows@1.0.2:
    resolution: {integrity: sha512-eXK1UInq2bPmjyX6e3VHIzMLobc4J94i4AWn+Hpq3OU5KkrRC96OAcR3PRJ/pGu6m8TRnBHP9dkXQVsT/COVIA==}
    engines: {node: '>=0.10.0'}

  isexe@2.0.0:
    resolution: {integrity: sha512-RHxMLp9lnKHGHRng9QFhRCMbYAcVpn69smSGcq3f36xjgVVWThj4qqLbTLlq7Ssj8B+fIQ1EuCEGI2lKsyQeIw==}

  jackspeak@4.0.1:
    resolution: {integrity: sha512-cub8rahkh0Q/bw1+GxP7aeSe29hHHn2V4m29nnDlvCdlgU+3UGxkZp7Z53jLUdpX3jdTO0nJZUDl3xvbWc2Xog==}
    engines: {node: 20 || >=22}

  js-yaml@3.14.1:
    resolution: {integrity: sha512-okMH7OXXJ7YrN9Ok3/SXrnu4iX9yOk+25nqX4imS2npuvTYDmo/QEZoqwZkYaIDk3jVvBOTOIEgEhaLOynBS9g==}
    hasBin: true

  js-yaml@4.1.0:
    resolution: {integrity: sha512-wpxZs9NoxZaJESJGIZTyDEaYpl0FKSA+FB9aJiyemKhMwkxQg63h4T1KJgUGHpTqPDNRcmmYLugrRjJlBtWvRA==}
    hasBin: true

  json-buffer@3.0.1:
    resolution: {integrity: sha512-4bV5BfR2mqfQTJm+V5tPPdf+ZpuhiIvTuAB5g8kcrXOZpTT/QwwVRWBywX1ozr6lEuPdbHxwaJlm9G6mI2sfSQ==}

  json-schema-traverse@0.4.1:
    resolution: {integrity: sha512-xbbCH5dCYU5T8LcEhhuh7HJ88HXuW3qsI3Y0zOZFKfZEHcpWiHU/Jxzk629Brsab/mMiHQti9wMP+845RPe3Vg==}

  json-stable-stringify-without-jsonify@1.0.1:
    resolution: {integrity: sha512-Bdboy+l7tA3OGW6FjyFHWkP5LuByj1Tk33Ljyq0axyzdk9//JSi2u3fP1QSmd1KNwq6VOKYGlAu87CisVir6Pw==}

  jsonfile@4.0.0:
    resolution: {integrity: sha512-m6F1R3z8jjlf2imQHS2Qez5sjKWQzbuuhuJ/FKYFRZvPE3PuHcSMVZzfsLhGVOkfd20obL5SWEBew5ShlquNxg==}

  keyv@4.5.4:
    resolution: {integrity: sha512-oxVHkHR/EJf2CNXnWxRLW6mg7JyCCUcG0DtEGmL2ctUo1PNTin1PUil+r/+4r5MpVgC/fn1kjsx7mjSujKqIpw==}

  levn@0.4.1:
    resolution: {integrity: sha512-+bT2uH4E5LGE7h/n3evcS/sQlJXCpIp6ym8OWJ5eV6+67Dsql/LaaT7qJBAt2rzfoa/5QBGBhxDix1dMt2kQKQ==}
    engines: {node: '>= 0.8.0'}

  lilconfig@3.1.3:
    resolution: {integrity: sha512-/vlFKAoH5Cgt3Ie+JLhRbwOsCQePABiU3tJ1egGvyQ+33R/vcwM2Zl2QR/LzjsBeItPt3oSVXapn+m4nQDvpzw==}
    engines: {node: '>=14'}

  linkify-it@5.0.0:
    resolution: {integrity: sha512-5aHCbzQRADcdP+ATqnDuhhJ/MRIqDkZX5pyjFHRRysS8vZ5AbqGEoFIb6pYHPZ+L/OC2Lc+xT8uHVVR5CAK/wQ==}

  lint-staged@15.5.1:
    resolution: {integrity: sha512-6m7u8mue4Xn6wK6gZvSCQwBvMBR36xfY24nF5bMTf2MHDYG6S3yhJuOgdYVw99hsjyDt2d4z168b3naI8+NWtQ==}
    engines: {node: '>=18.12.0'}
    hasBin: true

  listr2@8.2.5:
    resolution: {integrity: sha512-iyAZCeyD+c1gPyE9qpFu8af0Y+MRtmKOncdGoA2S5EY8iFq99dmmvkNnHiWo+pj0s7yH7l3KPIgee77tKpXPWQ==}
    engines: {node: '>=18.0.0'}

  locate-path@5.0.0:
    resolution: {integrity: sha512-t7hw9pI+WvuwNJXwk5zVHpyhIqzg2qTlklJOf0mVxGSbe3Fp2VieZcduNYjaLDoy6p9uGpQEGWG87WpMKlNq8g==}
    engines: {node: '>=8'}

  locate-path@6.0.0:
    resolution: {integrity: sha512-iPZK6eYjbxRu3uB4/WZ3EsEIMJFMqAoopl3R+zuq0UjcAm/MO6KCweDgPfP3elTztoKP3KtnVHxTn2NHBSDVUw==}
    engines: {node: '>=10'}

  lodash.merge@4.6.2:
    resolution: {integrity: sha512-0KpjqXRVvrYyCsX1swR/XTK0va6VQkQM6MNo7PqW77ByjAhoARA8EfrP1N4+KlKj8YS0ZUCtRT/YUuhyYDujIQ==}

  lodash.startcase@4.4.0:
    resolution: {integrity: sha512-+WKqsK294HMSc2jEbNgpHpd0JfIBhp7rEV4aqXWqFr6AlXov+SlcgB1Fv01y2kGe3Gc8nMW7VA0SrGuSkRfIEg==}

  lodash@4.17.21:
    resolution: {integrity: sha512-v2kDEe57lecTulaDIuNTPy3Ry4gLGJ6Z1O3vE1krgXZNrsQ+LFTGHVxVjcXPs17LhbZVGedAJv8XZ1tvj5FvSg==}

  log-update@6.1.0:
    resolution: {integrity: sha512-9ie8ItPR6tjY5uYJh8K/Zrv/RMZ5VOlOWvtZdEHYSTFKZfIBPQa9tOAEeAWhd+AnIneLJ22w5fjOYtoutpWq5w==}
    engines: {node: '>=18'}

  loupe@3.1.3:
    resolution: {integrity: sha512-kkIp7XSkP78ZxJEsSxW3712C6teJVoeHHwgo9zJ380de7IYyJ2ISlxojcH2pC5OFLewESmnRi/+XCDIEEVyoug==}

  lru-cache@11.0.0:
    resolution: {integrity: sha512-Qv32eSV1RSCfhY3fpPE2GNZ8jgM9X7rdAfemLWqTUxwiyIC4jJ6Sy0fZ8H+oLWevO6i4/bizg7c8d8i6bxrzbA==}
    engines: {node: 20 || >=22}

  lunr@2.3.9:
    resolution: {integrity: sha512-zTU3DaZaF3Rt9rhN3uBMGQD3dD2/vFQqnvZCDv4dl5iOzq2IZQqTxu90r4E5J+nP70J3ilqVCrbho2eWaeW8Ow==}

  magic-string@0.30.17:
    resolution: {integrity: sha512-sNPKHvyjVf7gyjwS4xGTaW/mCnF8wnjtifKBEhxfZ7E/S8tQ0rssrwGNn6q8JH/ohItJfSQp9mBtQYuTlH5QnA==}

  markdown-it@14.1.0:
    resolution: {integrity: sha512-a54IwgWPaeBCAAsv13YgmALOF1elABB08FxO9i+r4VFk5Vl4pKokRPeX8u5TCgSsPi6ec1otfLjdOpVcgbpshg==}
    hasBin: true

  mdurl@2.0.0:
    resolution: {integrity: sha512-Lf+9+2r+Tdp5wXDXC4PcIBjTDtq4UKjCPMQhKIuzpJNW0b96kVqSwW0bT7FhRSfmAiFYgP+SCRvdrDozfh0U5w==}

  merge-stream@2.0.0:
    resolution: {integrity: sha512-abv/qOcuPfk3URPfDzmZU1LKmuw8kT+0nIHvKrKgFrwifol/doWcdA4ZqsWQ8ENrFKkd67Mfpo/LovbIUsbt3w==}

  merge2@1.4.1:
    resolution: {integrity: sha512-8q7VEgMJW4J8tcfVPy8g09NcQwZdbwFEqhe/WZkoIzjn/3TGDwtOCYtXGxA3O8tPzpczCCDgv+P2P5y00ZJOOg==}
    engines: {node: '>= 8'}

  micromatch@4.0.8:
    resolution: {integrity: sha512-PXwfBhYu0hBCPw8Dn0E+WDYb7af3dSLVWKi3HGv84IdF4TyFoC0ysxFd0Goxw7nSv4T/PzEJQxsYsEiFCKo2BA==}
    engines: {node: '>=8.6'}

  mimic-fn@4.0.0:
    resolution: {integrity: sha512-vqiC06CuhBTUdZH+RYl8sFrL096vA45Ok5ISO6sE/Mr1jRbGH4Csnhi8f3wKVl7x8mO4Au7Ir9D3Oyv1VYMFJw==}
    engines: {node: '>=12'}

  mimic-function@5.0.1:
    resolution: {integrity: sha512-VP79XUPxV2CigYP3jWwAUFSku2aKqBH7uTAapFWCBqutsbmDo96KY5o8uh6U+/YSIn5OxJnXp73beVkpqMIGhA==}
    engines: {node: '>=18'}

  minimatch@10.0.1:
    resolution: {integrity: sha512-ethXTt3SGGR+95gudmqJ1eNhRO7eGEGIgYA9vnPatK4/etz2MEVDno5GMCibdMTuBMyElzIlgxMna3K94XDIDQ==}
    engines: {node: 20 || >=22}

  minimatch@3.1.2:
    resolution: {integrity: sha512-J7p63hRiAjw1NDEww1W7i37+ByIrOWO5XQQAzZ3VOcL0PNybwpfmV/N05zFAzwQ9USyEcX6t3UO+K5aqBQOIHw==}

  minimatch@9.0.5:
    resolution: {integrity: sha512-G6T0ZX48xgozx7587koeX9Ys2NYy6Gmv//P89sEte9V9whIapMNF4idKxnW2QtCcLiTWlb/wfCabAtAFWhhBow==}
    engines: {node: '>=16 || 14 >=14.17'}

  minipass@7.1.2:
    resolution: {integrity: sha512-qOOzS1cBTWYF4BH8fVePDBOO9iptMnGUEZwNc/cMWnTV2nVLZ7VoNWEPHkYczZA0pdoA7dl6e7FL659nX9S2aw==}
    engines: {node: '>=16 || 14 >=14.17'}

  mri@1.2.0:
    resolution: {integrity: sha512-tzzskb3bG8LvYGFF/mDTpq3jpI6Q9wc3LEmBaghu+DdCssd1FakN7Bc0hVNmEyGq1bq3RgfkCb3cmQLpNPOroA==}
    engines: {node: '>=4'}

  ms@2.1.3:
    resolution: {integrity: sha512-6FlzubTLZG3J2a/NVCAleEhjzq5oxgHyaCU9yYXvcLsvoVaHJq/s5xXI6/XXP6tz7R9xAOtHnSO/tXtF3WRTlA==}

  nanoid@3.3.11:
    resolution: {integrity: sha512-N8SpfPUnUp1bK+PMYW8qSWdl9U+wwNWI4QKxOYDy9JAro3WMX7p2OeVRF9v+347pnakNevPmiHhNmZ2HbFA76w==}
    engines: {node: ^10 || ^12 || ^13.7 || ^14 || >=15.0.1}
    hasBin: true

  natural-compare@1.4.0:
    resolution: {integrity: sha512-OWND8ei3VtNC9h7V60qff3SVobHr996CTwgxubgyQYEpg290h9J0buyECNNJexkFm5sOajh5G116RYA1c8ZMSw==}

  npm-run-path@5.3.0:
    resolution: {integrity: sha512-ppwTtiJZq0O/ai0z7yfudtBpWIoxM8yE6nHi1X47eFR2EWORqfbu6CnPlNsjeN683eT0qG6H/Pyf9fCcvjnnnQ==}
    engines: {node: ^12.20.0 || ^14.13.1 || >=16.0.0}

  nth-check@2.1.1:
    resolution: {integrity: sha512-lqjrjmaOoAnWfMmBPL+XNnynZh2+swxiX3WUE0s4yEHI6m+AwrK2UZOimIRl3X/4QctVqS8AiZjFqyOGrMXb/w==}

  onetime@6.0.0:
    resolution: {integrity: sha512-1FlR+gjXK7X+AsAHso35MnyN5KqGwJRi/31ft6x0M194ht7S+rWAvd7PHss9xSKMzE0asv1pyIHaJYq+BbacAQ==}
    engines: {node: '>=12'}

  onetime@7.0.0:
    resolution: {integrity: sha512-VXJjc87FScF88uafS3JllDgvAm+c/Slfz06lorj2uAY34rlUu0Nt+v8wreiImcrgAjjIHp1rXpTDlLOGw29WwQ==}
    engines: {node: '>=18'}

  optionator@0.9.4:
    resolution: {integrity: sha512-6IpQ7mKUxRcZNLIObR0hz7lxsapSSIYNZJwXPGeF0mTVqGKFIXj1DQcMoT22S3ROcLyY/rz0PWaWZ9ayWmad9g==}
    engines: {node: '>= 0.8.0'}

  os-tmpdir@1.0.2:
    resolution: {integrity: sha512-D2FR03Vir7FIu45XBY20mTb+/ZSWB00sjU9jdQXt83gDrI4Ztz5Fs7/yy74g2N5SVQY4xY1qDr4rNddwYRVX0g==}
    engines: {node: '>=0.10.0'}

  outdent@0.5.0:
    resolution: {integrity: sha512-/jHxFIzoMXdqPzTaCpFzAAWhpkSjZPF4Vsn6jAfNpmbH/ymsmd7Qc6VE9BGn0L6YMj6uwpQLxCECpus4ukKS9Q==}

  p-filter@2.1.0:
    resolution: {integrity: sha512-ZBxxZ5sL2HghephhpGAQdoskxplTwr7ICaehZwLIlfL6acuVgZPm8yBNuRAFBGEqtD/hmUeq9eqLg2ys9Xr/yw==}
    engines: {node: '>=8'}

  p-limit@2.3.0:
    resolution: {integrity: sha512-//88mFWSJx8lxCzwdAABTJL2MyWB12+eIY7MDL2SqLmAkeKU9qxRvWuSyTjm3FUmpBEMuFfckAIqEaVGUDxb6w==}
    engines: {node: '>=6'}

  p-limit@3.1.0:
    resolution: {integrity: sha512-TYOanM3wGwNGsZN2cVTYPArw454xnXj5qmWF1bEoAc4+cU/ol7GVh7odevjp1FNHduHc3KZMcFduxU5Xc6uJRQ==}
    engines: {node: '>=10'}

  p-locate@4.1.0:
    resolution: {integrity: sha512-R79ZZ/0wAxKGu3oYMlz8jy/kbhsNrS7SKZ7PxEHBgJ5+F2mtFW2fK2cOtBh1cHYkQsbzFV7I+EoRKe6Yt0oK7A==}
    engines: {node: '>=8'}

  p-locate@5.0.0:
    resolution: {integrity: sha512-LaNjtRWUBY++zB5nE/NwcaoMylSPk+S+ZHNB1TzdbMJMny6dynpAGt7X/tl/QYq3TIeE6nxHppbo2LGymrG5Pw==}
    engines: {node: '>=10'}

  p-map@2.1.0:
    resolution: {integrity: sha512-y3b8Kpd8OAN444hxfBbFfj1FY/RjtTd8tzYwhUqNYXx0fXx2iX4maP4Qr6qhIKbQXI02wTLAda4fYUbDagTUFw==}
    engines: {node: '>=6'}

  p-try@2.2.0:
    resolution: {integrity: sha512-R4nPAVTAU0B9D35/Gk3uJf/7XYbQcyohSKdvAxIRSNghFl4e71hVoGnBNQz9cWaXxO2I10KTC+3jMdvvoKw6dQ==}
    engines: {node: '>=6'}

  package-json-from-dist@1.0.0:
    resolution: {integrity: sha512-dATvCeZN/8wQsGywez1mzHtTlP22H8OEfPrVMLNr4/eGa+ijtLn/6M5f0dY8UKNrC2O9UCU6SSoG3qRKnt7STw==}

  package-manager-detector@0.2.11:
    resolution: {integrity: sha512-BEnLolu+yuz22S56CU1SUKq3XC3PkwD5wv4ikR4MfGvnRVcmzXR9DwSlW2fEamyTPyXHomBJRzgapeuBvRNzJQ==}

  parent-module@1.0.1:
    resolution: {integrity: sha512-GQ2EWRpQV8/o+Aw8YqtfZZPfNRWZYkbidE9k5rpl/hC3vtHHBfGm2Ifi6qWV+coDGkrUKZAxE3Lot5kcsRlh+g==}
    engines: {node: '>=6'}

  path-exists@4.0.0:
    resolution: {integrity: sha512-ak9Qy5Q7jYb2Wwcey5Fpvg2KoAc/ZIhLSLOSBmRmygPsGwkVVt0fZa0qrtMz+m6tJTAHfZQ8FnmB4MG4LWy7/w==}
    engines: {node: '>=8'}

  path-key@3.1.1:
    resolution: {integrity: sha512-ojmeN0qd+y0jszEtoY48r0Peq5dwMEkIlCOu6Q5f41lfkswXuKtYrhgoTpLnyIcHm24Uhqx+5Tqm2InSwLhE6Q==}
    engines: {node: '>=8'}

  path-key@4.0.0:
    resolution: {integrity: sha512-haREypq7xkM7ErfgIyA0z+Bj4AGKlMSdlQE2jvJo6huWD1EdkKYV+G/T4nq0YEF2vgTT8kqMFKo1uHn950r4SQ==}
    engines: {node: '>=12'}

  path-scurry@2.0.0:
    resolution: {integrity: sha512-ypGJsmGtdXUOeM5u93TyeIEfEhM6s+ljAhrk5vAvSx8uyY/02OvrZnA0YNGUrPXfpJMgI1ODd3nwz8Npx4O4cg==}
    engines: {node: 20 || >=22}

  path-type@4.0.0:
    resolution: {integrity: sha512-gDKb8aZMDeD/tZWs9P6+q0J9Mwkdl6xMV8TjnGP3qJVJ06bdMgkbBlLU8IdfOsIsFz2BW1rNVT3XuNEl8zPAvw==}
    engines: {node: '>=8'}

  pathe@2.0.3:
    resolution: {integrity: sha512-WUjGcAqP1gQacoQe+OBJsFA7Ld4DyXuUIjZ5cc75cLHvJ7dtNsTugphxIADwspS+AraAUePCKrSVtPLFj/F88w==}

  pathval@2.0.0:
    resolution: {integrity: sha512-vE7JKRyES09KiunauX7nd2Q9/L7lhok4smP9RZTDeD4MVs72Dp2qNFVz39Nz5a0FVEW0BJR6C0DYrq6unoziZA==}
    engines: {node: '>= 14.16'}

  picocolors@1.1.1:
    resolution: {integrity: sha512-xceH2snhtb5M9liqDsmEw56le376mTZkEX/jEb/RxNFyegNul7eNslCXP9FDj/Lcu0X8KEyMceP2ntpaHrDEVA==}

  picomatch@2.3.1:
    resolution: {integrity: sha512-JU3teHTNjmE2VCGFzuY8EXzCDVwEqB2a8fsIvwaStHhAWJEeVd1o1QD80CU6+ZdEXXSLbSsuLwJjkCBWqRQUVA==}
    engines: {node: '>=8.6'}

  picomatch@4.0.2:
    resolution: {integrity: sha512-M7BAV6Rlcy5u+m6oPhAPFgJTzAioX/6B0DxyvDlo9l8+T3nLKbrczg2WLUyzd45L8RqfUMyGPzekbMvX2Ldkwg==}
    engines: {node: '>=12'}

  pidtree@0.6.0:
    resolution: {integrity: sha512-eG2dWTVw5bzqGRztnHExczNxt5VGsE6OwTeCG3fdUf9KBsZzO3R5OIIIzWR+iZA0NtZ+RDVdaoE2dK1cn6jH4g==}
    engines: {node: '>=0.10'}
    hasBin: true

  pify@4.0.1:
    resolution: {integrity: sha512-uB80kBFb/tfd68bVleG9T5GGsGPjJrLAUpR5PZIrhBnIaRTQRjqdJSsIKkOP6OAIFbj7GOrcudc5pNjZ+geV2g==}
    engines: {node: '>=6'}

  postcss-selector-parser@6.1.2:
    resolution: {integrity: sha512-Q8qQfPiZ+THO/3ZrOrO0cJJKfpYCagtMUkXbnEfmgUjwXg6z/WBeOyS9APBBPCTSiDV+s4SwQGu8yFsiMRIudg==}
    engines: {node: '>=4'}

  postcss@8.5.3:
    resolution: {integrity: sha512-dle9A3yYxlBSrt8Fu+IpjGT8SY8hN0mlaA6GY8t0P5PjIOZemULz/E2Bnm/2dcUOena75OTNkHI76uZBNUUq3A==}
    engines: {node: ^10 || ^12 || >=14}

  prelude-ls@1.2.1:
    resolution: {integrity: sha512-vkcDPrRZo1QZLbn5RLGPpg/WmIQ65qoWWhcGKf/b5eplkkarX0m9z8ppCat4mlOqUsWpyNuYgO3VRyrYHSzX5g==}
    engines: {node: '>= 0.8.0'}

  prettier@2.8.8:
    resolution: {integrity: sha512-tdN8qQGvNjw4CHbY+XXk0JgCXn9QiF21a55rBe5LJAU+kDyC4WQn4+awm2Xfk2lQMk5fKup9XgzTZtGkjBdP9Q==}
    engines: {node: '>=10.13.0'}
    hasBin: true

  prettier@3.5.3:
    resolution: {integrity: sha512-QQtaxnoDJeAkDvDKWCLiwIXkTgRhwYDEQCghU9Z6q03iyek/rxRh/2lC3HB7P8sWT2xC/y5JDctPLBIGzHKbhw==}
    engines: {node: '>=14'}
    hasBin: true

  punycode.js@2.3.1:
    resolution: {integrity: sha512-uxFIHU0YlHYhDQtV4R9J6a52SLx28BCjT+4ieh7IGbgwVJWO+km431c4yRlREUAsAmt/uMjQUyQHNEPf0M39CA==}
    engines: {node: '>=6'}

  punycode@2.3.1:
    resolution: {integrity: sha512-vYt7UD1U9Wg6138shLtLOvdAu+8DsC/ilFtEVHcH+wydcSpNE20AfSOduf6MkRFahL5FY7X1oU7nKVZFtfq8Fg==}
    engines: {node: '>=6'}

  quansync@0.2.8:
    resolution: {integrity: sha512-4+saucphJMazjt7iOM27mbFCk+D9dd/zmgMDCzRZ8MEoBfYp7lAvoN38et/phRQF6wOPMy/OROBGgoWeSKyluA==}

  queue-microtask@1.2.3:
    resolution: {integrity: sha512-NuaNSa6flKT5JaSYQzJok04JzTL1CA6aGhv5rfLW3PgqA+M2ChpZQnAC8h8i4ZFkBS8X5RqkDBHA7r4hej3K9A==}

  read-yaml-file@1.1.0:
    resolution: {integrity: sha512-VIMnQi/Z4HT2Fxuwg5KrY174U1VdUIASQVWXXyqtNRtxSr9IYkn1rsI6Tb6HsrHCmB7gVpNwX6JxPTHcH6IoTA==}
    engines: {node: '>=6'}

  regenerator-runtime@0.14.1:
    resolution: {integrity: sha512-dYnhHh0nJoMfnkZs6GmmhFknAGRrLznOu5nc9ML+EJxGvrx6H7teuevqVqCuPcPK//3eDrrjQhehXVx9cnkGdw==}

  require-directory@2.1.1:
    resolution: {integrity: sha512-fGxEI7+wsG9xrvdjsrlmL22OMTTiHRwAMroiEeMgq8gzoLC/PQr7RsRDSTLUg/bZAZtF+TVIkHc6/4RIKrui+Q==}
    engines: {node: '>=0.10.0'}

  resolve-from@4.0.0:
    resolution: {integrity: sha512-pb/MYmXstAkysRFx8piNI1tGFNQIFA3vkE3Gq4EuA1dF6gHp/+vgZqsCGJapvy8N3Q+4o7FwvquPJcnZ7RYy4g==}
    engines: {node: '>=4'}

  resolve-from@5.0.0:
    resolution: {integrity: sha512-qYg9KP24dD5qka9J47d0aVky0N+b4fTU89LN9iDnjB5waksiC49rvMB0PrUJQGoTmH50XPiqOvAjDfaijGxYZw==}
    engines: {node: '>=8'}

  resolve-pkg-maps@1.0.0:
    resolution: {integrity: sha512-seS2Tj26TBVOC2NIc2rOe2y2ZO7efxITtLZcGSOnHHNOQ7CkiUBfw0Iw2ck6xkIhPwLhKNLS8BO+hEpngQlqzw==}

  restore-cursor@5.1.0:
    resolution: {integrity: sha512-oMA2dcrw6u0YfxJQXm342bFKX/E4sG9rbTzO9ptUcR/e8A33cHuvStiYOwH7fszkZlZ1z/ta9AAoPk2F4qIOHA==}
    engines: {node: '>=18'}

  reusify@1.1.0:
    resolution: {integrity: sha512-g6QUff04oZpHs0eG5p83rFLhHeV00ug/Yf9nZM6fLeUrPguBTkTQOdpAWWspMh55TZfVQDPaN3NQJfbVRAxdIw==}
    engines: {iojs: '>=1.0.0', node: '>=0.10.0'}

  rfdc@1.4.1:
    resolution: {integrity: sha512-q1b3N5QkRUWUl7iyylaaj3kOpIT0N2i9MqIEQXP73GVsN9cw3fdx8X63cEmWhJGi2PPCF23Ijp7ktmd39rawIA==}

  rimraf@6.0.1:
    resolution: {integrity: sha512-9dkvaxAsk/xNXSJzMgFqqMCuFgt2+KsOFek3TMLfo8NCPfWpBmqwyNn5Y+NX56QUYfCtsyhF3ayiboEoUmJk/A==}
    engines: {node: 20 || >=22}
    hasBin: true

  rollup@4.40.1:
    resolution: {integrity: sha512-C5VvvgCCyfyotVITIAv+4efVytl5F7wt+/I2i9q9GZcEXW9BP52YYOXC58igUi+LFZVHukErIIqQSWwv/M3WRw==}
    engines: {node: '>=18.0.0', npm: '>=8.0.0'}
    hasBin: true

  run-parallel@1.2.0:
    resolution: {integrity: sha512-5l4VyZR86LZ/lDxZTR6jqL8AFE2S0IFLMP26AbjsLVADxHdhB/c0GUsH+y39UfCi3dzz8OlQuPmnaJOMoDHQBA==}

  rxjs@7.8.1:
    resolution: {integrity: sha512-AA3TVj+0A2iuIoQkWEK/tqFjBq2j+6PO6Y0zJcvzLAFhEFIO3HL0vls9hWLncZbAAbK0mar7oZ4V079I/qPMxg==}

  safer-buffer@2.1.2:
    resolution: {integrity: sha512-YZo3K82SD7Riyi0E1EQPojLz7kpepnSQI9IyPbHHg1XXXevb5dJI7tpyN2ADxGcQbHG7vcyRHk0cbwqcQriUtg==}

  semver@7.7.1:
    resolution: {integrity: sha512-hlq8tAfn0m/61p4BVRcPzIGr6LKiMwo4VM6dGi6pt4qcRkmNzTcWq6eCEjEh+qXjkMDvPlOFFSGwQjoEa6gyMA==}
    engines: {node: '>=10'}
    hasBin: true

  shebang-command@2.0.0:
    resolution: {integrity: sha512-kHxr2zZpYtdmrN1qDjrrX/Z1rR1kG8Dx+gkpK1G4eXmvXswmcE1hTWBWYUzlraYw1/yZp6YuDY77YtvbN0dmDA==}
    engines: {node: '>=8'}

  shebang-regex@3.0.0:
    resolution: {integrity: sha512-7++dFhtcx3353uBaq8DDR4NuxBetBzC7ZQOhmTQInHEd6bSrXdiEyzCvG07Z44UYdLShWUyXt5M/yhz8ekcb1A==}
    engines: {node: '>=8'}

  shell-quote@1.8.2:
    resolution: {integrity: sha512-AzqKpGKjrj7EM6rKVQEPpB288oCfnrEIuyoT9cyF4nmGa7V8Zk6f7RRqYisX8X9m+Q7bd632aZW4ky7EhbQztA==}
    engines: {node: '>= 0.4'}

  siginfo@2.0.0:
    resolution: {integrity: sha512-ybx0WO1/8bSBLEWXZvEd7gMW3Sn3JFlW3TvX1nREbDLRNQNaeNN8WK0meBwPdAaOI7TtRRRJn/Es1zhrrCHu7g==}

  signal-exit@4.1.0:
    resolution: {integrity: sha512-bzyZ1e88w9O1iNJbKnOlvYTrWPDl46O1bG0D3XInv+9tkPrxrN8jUUTiFlDkkmKWgn1M6CfIA13SuGqOa9Korw==}
    engines: {node: '>=14'}

  slash@3.0.0:
    resolution: {integrity: sha512-g9Q1haeby36OSStwb4ntCGGGaKsaVSjQ68fBxoQcutl5fS1vuY18H3wSt3jFyFtrkx+Kz0V1G85A4MyAdDMi2Q==}
    engines: {node: '>=8'}

  slice-ansi@5.0.0:
    resolution: {integrity: sha512-FC+lgizVPfie0kkhqUScwRu1O/lF6NOgJmlCgK+/LYxDCTk8sGelYaHDhFcDN+Sn3Cv+3VSa4Byeo+IMCzpMgQ==}
    engines: {node: '>=12'}

  slice-ansi@7.1.0:
    resolution: {integrity: sha512-bSiSngZ/jWeX93BqeIAbImyTbEihizcwNjFoRUIY/T1wWQsfsm2Vw1agPKylXvQTU7iASGdHhyqRlqQzfz+Htg==}
    engines: {node: '>=18'}

  source-map-js@1.2.1:
    resolution: {integrity: sha512-UXWMKhLOwVKb728IUtQPXxfYU+usdybtUrK/8uGE8CQMvrhOpwvzDBwj0QhSL7MQc7vIsISBG8VQ8+IDQxpfQA==}
    engines: {node: '>=0.10.0'}

  spawndamnit@3.0.1:
    resolution: {integrity: sha512-MmnduQUuHCoFckZoWnXsTg7JaiLBJrKFj9UI2MbRPGaJeVpsLcVBu6P/IGZovziM/YBsellCmsprgNA+w0CzVg==}

  sprintf-js@1.0.3:
    resolution: {integrity: sha512-D9cPgkvLlV3t3IzL0D0YLvGA9Ahk4PcvVwUbN0dSGr1aP0Nrt4AEnTUbuGvquEC0mA64Gqt1fzirlRs5ibXx8g==}

  stackback@0.0.2:
    resolution: {integrity: sha512-1XMJE5fQo1jGH6Y/7ebnwPOBEkIEnT4QF32d5R1+VXdXveM0IBMJt8zfaxX1P3QhVwrYe+576+jkANtSS2mBbw==}

  std-env@3.9.0:
    resolution: {integrity: sha512-UGvjygr6F6tpH7o2qyqR6QYpwraIjKSdtzyBdyytFOHmPZY917kwdwLG0RbOjWOnKmnm3PeHjaoLLMie7kPLQw==}

  string-argv@0.3.2:
    resolution: {integrity: sha512-aqD2Q0144Z+/RqG52NeHEkZauTAUWJO8c6yTftGJKO3Tja5tUgIfmIl6kExvhtxSDP7fXB6DvzkfMpCd/F3G+Q==}
    engines: {node: '>=0.6.19'}

  string-width@4.2.3:
    resolution: {integrity: sha512-wKyQRQpjJ0sIp62ErSZdGsjMJWsap5oRNihHhu6G7JVO/9jIB6UyevL+tXuOqrng8j/cxKTWyWUwvSTriiZz/g==}
    engines: {node: '>=8'}

  string-width@5.1.2:
    resolution: {integrity: sha512-HnLOCR3vjcY8beoNLtcjZ5/nxn2afmME6lhrDrebokqMap+XbeW8n9TXpPDOqdGK5qcI3oT0GKTW6wC7EMiVqA==}
    engines: {node: '>=12'}

  string-width@7.2.0:
    resolution: {integrity: sha512-tsaTIkKW9b4N+AEj+SVA+WhJzV7/zMhcSu78mLKWSk7cXMOSHsBKFWUs0fWwq8QyK3MgJBQRX6Gbi4kYbdvGkQ==}
    engines: {node: '>=18'}

  strip-ansi@6.0.1:
    resolution: {integrity: sha512-Y38VPSHcqkFrCpFnQ9vuSXmquuv5oXOKpGeT6aGrr3o3Gc9AlVa6JBfUSOCnbxGGZF+/0ooI7KrPuUSztUdU5A==}
    engines: {node: '>=8'}

  strip-ansi@7.1.0:
    resolution: {integrity: sha512-iq6eVVI64nQQTRYq2KtEg2d2uU7LElhTJwsH4YzIHZshxlgZms/wIc4VoDQTlG/IvVIrBKG06CrZnp0qv7hkcQ==}
    engines: {node: '>=12'}

  strip-bom@3.0.0:
    resolution: {integrity: sha512-vavAMRXOgBVNF6nyEEmL3DBK19iRpDcoIwW+swQ+CbGiu7lju6t+JklA1MHweoWtadgt4ISVUsXLyDq34ddcwA==}
    engines: {node: '>=4'}

  strip-final-newline@3.0.0:
    resolution: {integrity: sha512-dOESqjYr96iWYylGObzd39EuNTa5VJxyvVAEm5Jnh7KGo75V43Hk1odPQkNDyXNmUR6k+gEiDVXnjB8HJ3crXw==}
    engines: {node: '>=12'}

  strip-json-comments@3.1.1:
    resolution: {integrity: sha512-6fPc+R4ihwqP6N/aIv2f1gMH8lOVtWQHoqC4yK6oSDVVocumAsfCqjkXnqiYMhmMwS/mEHLp7Vehlt3ql6lEig==}
    engines: {node: '>=8'}

  supports-color@7.2.0:
    resolution: {integrity: sha512-qpCAvRl9stuOHveKsn7HncJRvv501qIacKzQlO/+Lwxc9+0q2wLyv4Dfvt80/DPn2pqOBsJdDiogXGR9+OvwRw==}
    engines: {node: '>=8'}

  supports-color@8.1.1:
    resolution: {integrity: sha512-MpUEN2OodtUzxvKQl72cUF7RQ5EiHsGvSsVG0ia9c5RbWGL2CI4C7EpPS8UTBIplnlzZiNuV56w+FuNxy3ty2Q==}
    engines: {node: '>=10'}

  term-size@2.2.1:
    resolution: {integrity: sha512-wK0Ri4fOGjv/XPy8SBHZChl8CM7uMc5VML7SqiQ0zG7+J5Vr+RMQDoHa2CNT6KHUnTGIXH34UDMkPzAUyapBZg==}
    engines: {node: '>=8'}

  tinybench@2.9.0:
    resolution: {integrity: sha512-0+DUvqWMValLmha6lr4kD8iAMK1HzV0/aKnCtWb9v9641TnP/MFb7Pc2bxoxQjTXAErryXVgUOfv2YqNllqGeg==}

  tinyexec@0.3.2:
    resolution: {integrity: sha512-KQQR9yN7R5+OSwaK0XQoj22pwHoTlgYqmUscPYoknOoWCWfj/5/ABTMRi69FrKU5ffPVh5QcFikpWJI/P1ocHA==}

  tinyglobby@0.2.13:
    resolution: {integrity: sha512-mEwzpUgrLySlveBwEVDMKk5B57bhLPYovRfPAXD5gA/98Opn0rCDj3GtLwFvCvH5RK9uPCExUROW5NjDwvqkxw==}
    engines: {node: '>=12.0.0'}

  tinypool@1.0.2:
    resolution: {integrity: sha512-al6n+QEANGFOMf/dmUMsuS5/r9B06uwlyNjZZql/zv8J7ybHCgoihBNORZCY2mzUuAnomQa2JdhyHKzZxPCrFA==}
    engines: {node: ^18.0.0 || >=20.0.0}

  tinyrainbow@2.0.0:
    resolution: {integrity: sha512-op4nsTR47R6p0vMUUoYl/a+ljLFVtlfaXkLQmqfLR1qHma1h/ysYk4hEXZ880bf2CYgTskvTa/e196Vd5dDQXw==}
    engines: {node: '>=14.0.0'}

  tinyspy@3.0.2:
    resolution: {integrity: sha512-n1cw8k1k0x4pgA2+9XrOkFydTerNcJ1zWCO5Nn9scWHTD+5tp8dghT2x1uduQePZTZgd3Tupf+x9BxJjeJi77Q==}
    engines: {node: '>=14.0.0'}

  tmp@0.0.33:
    resolution: {integrity: sha512-jRCJlojKnZ3addtTOjdIqoRuPEKBvNXcGYqzO6zWZX8KfKEpnGY5jfggJQ3EjKuu8D4bJRr0y+cYJFmYbImXGw==}
    engines: {node: '>=0.6.0'}

  to-regex-range@5.0.1:
    resolution: {integrity: sha512-65P7iz6X5yEr1cwcgvQxbbIw7Uk3gOy5dIdtZ4rDveLqhrdJP+Li/Hx6tyK0NEb+2GCyneCMJiGqrADCSNk8sQ==}
    engines: {node: '>=8.0'}

  tree-kill@1.2.2:
    resolution: {integrity: sha512-L0Orpi8qGpRG//Nd+H90vFB+3iHnue1zSSGmNOOCh1GLJ7rUKVwV2HvijphGQS2UmhUZewS9VgvxYIdgr+fG1A==}
    hasBin: true

  ts-api-utils@2.1.0:
    resolution: {integrity: sha512-CUgTZL1irw8u29bzrOD/nH85jqyc74D6SshFgujOIA7osm2Rz7dYH77agkx7H4FBNxDq7Cjf+IjaX/8zwFW+ZQ==}
    engines: {node: '>=18.12'}
    peerDependencies:
      typescript: '>=4.8.4'

  tslib@2.8.1:
    resolution: {integrity: sha512-oJFu94HQb+KVduSUQL7wnpmqnfmLsOA/nAh6b6EH0wCEoK0/mPeXU6c3wKDV83MkOuHPRHtSXKKU99IBazS/2w==}

  tsx@4.19.4:
    resolution: {integrity: sha512-gK5GVzDkJK1SI1zwHf32Mqxf2tSJkNx+eYcNly5+nHvWqXUJYUkWBQtKauoESz3ymezAI++ZwT855x5p5eop+Q==}
    engines: {node: '>=18.0.0'}
    hasBin: true

  type-check@0.4.0:
    resolution: {integrity: sha512-XleUoc9uwGXqjWwXaUTZAmzMcFZ5858QA2vvx1Ur5xIcixXIP+8LnFDgRplU30us6teqdlskFfu+ae4K79Ooew==}
    engines: {node: '>= 0.8.0'}

  type-fest@0.20.2:
    resolution: {integrity: sha512-Ne+eE4r0/iWnpAxD852z3A+N0Bt5RN//NjJwRd2VFHEmrywxf5vsZlh4R6lixl6B+wz/8d+maTSAkN1FIkI3LQ==}
    engines: {node: '>=10'}

  typedoc@0.27.9:
    resolution: {integrity: sha512-/z585740YHURLl9DN2jCWe6OW7zKYm6VoQ93H0sxZ1cwHQEQrUn5BJrEnkWhfzUdyO+BLGjnKUZ9iz9hKloFDw==}
    engines: {node: '>= 18'}
    hasBin: true
    peerDependencies:
      typescript: 5.0.x || 5.1.x || 5.2.x || 5.3.x || 5.4.x || 5.5.x || 5.6.x || 5.7.x || 5.8.x

  typescript-eslint@8.31.1:
    resolution: {integrity: sha512-j6DsEotD/fH39qKzXTQRwYYWlt7D+0HmfpOK+DVhwJOFLcdmn92hq3mBb7HlKJHbjjI/gTOqEcc9d6JfpFf/VA==}
    engines: {node: ^18.18.0 || ^20.9.0 || >=21.1.0}
    peerDependencies:
      eslint: ^8.57.0 || ^9.0.0
      typescript: '>=4.8.4 <5.9.0'

  typescript@5.8.3:
    resolution: {integrity: sha512-p1diW6TqL9L07nNxvRMM7hMMw4c5XOo/1ibL4aAIGmSAt9slTE1Xgw5KWuof2uTOvCg9BY7ZRi+GaF+7sfgPeQ==}
    engines: {node: '>=14.17'}
    hasBin: true

  uc.micro@2.1.0:
    resolution: {integrity: sha512-ARDJmphmdvUk6Glw7y9DQ2bFkKBHwQHLi2lsaH6PPmz/Ka9sFOBsBluozhDltWmnv9u/cF6Rt87znRTPV+yp/A==}

  undici-types@6.19.8:
    resolution: {integrity: sha512-ve2KP6f/JnbPBFyobGHuerC9g1FYGn/F8n1LWTwNxCEzd6IfqTwUQcNXgEtmmQ6DlRrC1hrSrBnCZPokRrDHjw==}

  undici-types@6.20.0:
    resolution: {integrity: sha512-Ny6QZ2Nju20vw1SRHe3d9jVu6gJ+4e3+MMpqu7pqE5HT6WsTSlce++GQmK5UXS8mzV8DSYHrQH+Xrf2jVcuKNg==}

  universalify@0.1.2:
    resolution: {integrity: sha512-rBJeI5CXAlmy1pV+617WB9J63U6XcazHHF2f2dbJix4XzpUF0RS3Zbj0FGIOCAva5P/d/GBOYaACQ1w+0azUkg==}
    engines: {node: '>= 4.0.0'}

  uri-js@4.4.1:
    resolution: {integrity: sha512-7rKUyy33Q1yc98pQ1DAmLtwX109F7TIfWlW1Ydo8Wl1ii1SeHieeh0HHfPeL2fMXK6z0s8ecKs9frCuLJvndBg==}

  util-deprecate@1.0.2:
    resolution: {integrity: sha512-EPD5q1uXyFxJpCrLnCc1nHnq3gOa6DZBocAIiI2TaSCA7VCJ1UJDMagCzIkXNsUYfD1daK//LTEQ8xiIbrHtcw==}

  vite-node@3.1.2:
    resolution: {integrity: sha512-/8iMryv46J3aK13iUXsei5G/A3CUlW4665THCPS+K8xAaqrVWiGB4RfXMQXCLjpK9P2eK//BczrVkn5JLAk6DA==}
    engines: {node: ^18.0.0 || ^20.0.0 || >=22.0.0}
    hasBin: true

  vite@6.2.7:
    resolution: {integrity: sha512-qg3LkeuinTrZoJHHF94coSaTfIPyBYoywp+ys4qu20oSJFbKMYoIJo0FWJT9q6Vp49l6z9IsJRbHdcGtiKbGoQ==}
    engines: {node: ^18.0.0 || ^20.0.0 || >=22.0.0}
    hasBin: true
    peerDependencies:
      '@types/node': ^18.0.0 || ^20.0.0 || >=22.0.0
      jiti: '>=1.21.0'
      less: '*'
      lightningcss: ^1.21.0
      sass: '*'
      sass-embedded: '*'
      stylus: '*'
      sugarss: '*'
      terser: ^5.16.0
      tsx: ^4.8.1
      yaml: ^2.4.2
    peerDependenciesMeta:
      '@types/node':
        optional: true
      jiti:
        optional: true
      less:
        optional: true
      lightningcss:
        optional: true
      sass:
        optional: true
      sass-embedded:
        optional: true
      stylus:
        optional: true
      sugarss:
        optional: true
      terser:
        optional: true
      tsx:
        optional: true
      yaml:
        optional: true

  vitest@3.1.2:
    resolution: {integrity: sha512-WaxpJe092ID1C0mr+LH9MmNrhfzi8I65EX/NRU/Ld016KqQNRgxSOlGNP1hHN+a/F8L15Mh8klwaF77zR3GeDQ==}
    engines: {node: ^18.0.0 || ^20.0.0 || >=22.0.0}
    hasBin: true
    peerDependencies:
      '@edge-runtime/vm': '*'
      '@types/debug': ^4.1.12
      '@types/node': ^18.0.0 || ^20.0.0 || >=22.0.0
      '@vitest/browser': 3.1.2
      '@vitest/ui': 3.1.2
      happy-dom: '*'
      jsdom: '*'
    peerDependenciesMeta:
      '@edge-runtime/vm':
        optional: true
      '@types/debug':
        optional: true
      '@types/node':
        optional: true
      '@vitest/browser':
        optional: true
      '@vitest/ui':
        optional: true
      happy-dom:
        optional: true
      jsdom:
        optional: true

  vue-eslint-parser@9.4.3:
    resolution: {integrity: sha512-2rYRLWlIpaiN8xbPiDyXZXRgLGOtWxERV7ND5fFAv5qo1D2N9Fu9MNajBNc6o13lZ+24DAWCkQCvj4klgmcITg==}
    engines: {node: ^14.17.0 || >=16.0.0}
    peerDependencies:
      eslint: '>=6.0.0'

  vue@3.5.13:
    resolution: {integrity: sha512-wmeiSMxkZCSc+PM2w2VRsOYAZC8GdipNFRTsLSfodVqI9mbejKeXEGr8SckuLnrQPGe3oJN5c3K0vpoU9q/wCQ==}
    peerDependencies:
      typescript: '*'
    peerDependenciesMeta:
      typescript:
        optional: true

  vuetify@3.8.3:
    resolution: {integrity: sha512-hzlYRGY6O+GB2R2Ujg1HBtHjVAgJc3NkeymZl1IahZ+0vEyV0qLCFvTqYhXziB04O5roidBe6sca9TED7VYA/A==}
    engines: {node: ^12.20 || >=14.13}
    peerDependencies:
      typescript: '>=4.7'
      vite-plugin-vuetify: '>=2.1.0'
      vue: ^3.5.0
      webpack-plugin-vuetify: '>=3.1.0'
    peerDependenciesMeta:
      typescript:
        optional: true
      vite-plugin-vuetify:
        optional: true
      webpack-plugin-vuetify:
        optional: true

  webidl-conversions@7.0.0:
    resolution: {integrity: sha512-VwddBukDzu71offAQR975unBIGqfKZpM+8ZX6ySk8nYhVoo5CYaZyzt3YBvYtRtO+aoGlqxPg/B87NGVZ/fu6g==}
    engines: {node: '>=12'}

  whatwg-mimetype@3.0.0:
    resolution: {integrity: sha512-nt+N2dzIutVRxARx1nghPKGv1xHikU7HKdfafKkLNLindmPU/ch3U31NOCGGA/dmPcmb1VlofO0vnKAcsm0o/Q==}
    engines: {node: '>=12'}

  which@2.0.2:
    resolution: {integrity: sha512-BLI3Tl1TW3Pvl70l3yq3Y64i+awpwXqsGBYWkkqMtnbXgrMD+yj7rhW0kuEDxzJaYXGjEW5ogapKNMEKNMjibA==}
    engines: {node: '>= 8'}
    hasBin: true

  why-is-node-running@2.3.0:
    resolution: {integrity: sha512-hUrmaWBdVDcxvYqnyh09zunKzROWjbZTiNy8dBEjkS7ehEDQibXJ7XvlmtbwuTclUiIyN+CyXQD4Vmko8fNm8w==}
    engines: {node: '>=8'}
    hasBin: true

  word-wrap@1.2.5:
    resolution: {integrity: sha512-BN22B5eaMMI9UMtjrGd5g5eCYPpCPDUy0FJXbYsaT5zYxjFOckS53SQDE3pWkVoWpHXVb3BrYcEN4Twa55B5cA==}
    engines: {node: '>=0.10.0'}

  wrap-ansi@7.0.0:
    resolution: {integrity: sha512-YVGIj2kamLSTxw6NsZjoBxfSwsn0ycdesmc4p+Q21c5zPuZ1pl+NfxVdxPtdHvmNVOQ6XSYG4AUtyt/Fi7D16Q==}
    engines: {node: '>=10'}

  wrap-ansi@8.1.0:
    resolution: {integrity: sha512-si7QWI6zUMq56bESFvagtmzMdGOtoxfR+Sez11Mobfc7tm+VkUckk9bW2UeffTGVUbOksxmSw0AA2gs8g71NCQ==}
    engines: {node: '>=12'}

  wrap-ansi@9.0.0:
    resolution: {integrity: sha512-G8ura3S+3Z2G+mkgNRq8dqaFZAuxfsxpBB8OCTGRTCtp+l/v9nbFNmCUP1BZMts3G1142MsZfn6eeUKrr4PD1Q==}
    engines: {node: '>=18'}

  xml-name-validator@4.0.0:
    resolution: {integrity: sha512-ICP2e+jsHvAj2E2lIHxa5tjXRlKDJo4IdvPvCXbXQGdzSfmSpNVyIKMvoZHjDY9DP0zV17iI85o90vRFXNccRw==}
    engines: {node: '>=12'}

  y18n@5.0.8:
    resolution: {integrity: sha512-0pfFzegeDWJHJIAmTLRP2DwHjdF5s7jo9tuztdQxAhINCdvS+3nGINqPd00AphqJR/0LhANUS6/+7SCb98YOfA==}
    engines: {node: '>=10'}

  yaml@2.7.0:
    resolution: {integrity: sha512-+hSoy/QHluxmC9kCIJyL/uyFmLmc+e5CFR5Wa+bpIhIj85LVb9ZH2nVnqrHoSvKogwODv0ClqZkmiSSaIH5LTA==}
    engines: {node: '>= 14'}
    hasBin: true

  yargs-parser@21.1.1:
    resolution: {integrity: sha512-tVpsJW7DdjecAiFpbIB1e3qxIQsE6NoPc5/eTdrbbIC4h0LVsWhnoa3g+m2HclBIujHzsxZ4VJVA+GUuc2/LBw==}
    engines: {node: '>=12'}

  yargs@17.7.2:
    resolution: {integrity: sha512-7dSzzRQ++CKnNI/krKnYRV7JKKPUXMEh61soaHKg9mrWEhzFWhFnxPxGl+69cD1Ou63C13NUPCnmIcrvqCuM6w==}
    engines: {node: '>=12'}

  yocto-queue@0.1.0:
    resolution: {integrity: sha512-rVksvsnNCdJ/ohGc6xgPwyN8eheCxsiLM8mxuE/t/mOVqJewPuO1miLpTHQiRgTKCLexL4MeAFVagts7HmNZ2Q==}
    engines: {node: '>=10'}

snapshots:

  '@babel/helper-string-parser@7.25.9': {}

  '@babel/helper-validator-identifier@7.25.9': {}

  '@babel/parser@7.26.2':
    dependencies:
      '@babel/types': 7.26.0

  '@babel/runtime@7.27.0':
    dependencies:
      regenerator-runtime: 0.14.1

  '@babel/types@7.26.0':
    dependencies:
      '@babel/helper-string-parser': 7.25.9
      '@babel/helper-validator-identifier': 7.25.9

  '@changesets/apply-release-plan@7.0.12':
    dependencies:
      '@changesets/config': 3.1.1
      '@changesets/get-version-range-type': 0.4.0
      '@changesets/git': 3.0.4
      '@changesets/should-skip-package': 0.1.2
      '@changesets/types': 6.1.0
      '@manypkg/get-packages': 1.1.3
      detect-indent: 6.1.0
      fs-extra: 7.0.1
      lodash.startcase: 4.4.0
      outdent: 0.5.0
      prettier: 2.8.8
      resolve-from: 5.0.0
      semver: 7.7.1

  '@changesets/assemble-release-plan@6.0.6':
    dependencies:
      '@changesets/errors': 0.2.0
      '@changesets/get-dependents-graph': 2.1.3
      '@changesets/should-skip-package': 0.1.2
      '@changesets/types': 6.1.0
      '@manypkg/get-packages': 1.1.3
      semver: 7.7.1

  '@changesets/changelog-git@0.2.1':
    dependencies:
      '@changesets/types': 6.1.0

  '@changesets/cli@2.29.2':
    dependencies:
      '@changesets/apply-release-plan': 7.0.12
      '@changesets/assemble-release-plan': 6.0.6
      '@changesets/changelog-git': 0.2.1
      '@changesets/config': 3.1.1
      '@changesets/errors': 0.2.0
      '@changesets/get-dependents-graph': 2.1.3
      '@changesets/get-release-plan': 4.0.10
      '@changesets/git': 3.0.4
      '@changesets/logger': 0.1.1
      '@changesets/pre': 2.0.2
      '@changesets/read': 0.6.5
      '@changesets/should-skip-package': 0.1.2
      '@changesets/types': 6.1.0
      '@changesets/write': 0.4.0
      '@manypkg/get-packages': 1.1.3
      ansi-colors: 4.1.3
      ci-info: 3.9.0
      enquirer: 2.4.1
      external-editor: 3.1.0
      fs-extra: 7.0.1
      mri: 1.2.0
      p-limit: 2.3.0
      package-manager-detector: 0.2.11
      picocolors: 1.1.1
      resolve-from: 5.0.0
      semver: 7.7.1
      spawndamnit: 3.0.1
      term-size: 2.2.1

  '@changesets/config@3.1.1':
    dependencies:
      '@changesets/errors': 0.2.0
      '@changesets/get-dependents-graph': 2.1.3
      '@changesets/logger': 0.1.1
      '@changesets/types': 6.1.0
      '@manypkg/get-packages': 1.1.3
      fs-extra: 7.0.1
      micromatch: 4.0.8

  '@changesets/errors@0.2.0':
    dependencies:
      extendable-error: 0.1.7

  '@changesets/get-dependents-graph@2.1.3':
    dependencies:
      '@changesets/types': 6.1.0
      '@manypkg/get-packages': 1.1.3
      picocolors: 1.1.1
      semver: 7.7.1

  '@changesets/get-release-plan@4.0.10':
    dependencies:
      '@changesets/assemble-release-plan': 6.0.6
      '@changesets/config': 3.1.1
      '@changesets/pre': 2.0.2
      '@changesets/read': 0.6.5
      '@changesets/types': 6.1.0
      '@manypkg/get-packages': 1.1.3

  '@changesets/get-version-range-type@0.4.0': {}

  '@changesets/git@3.0.4':
    dependencies:
      '@changesets/errors': 0.2.0
      '@manypkg/get-packages': 1.1.3
      is-subdir: 1.2.0
      micromatch: 4.0.8
      spawndamnit: 3.0.1

  '@changesets/logger@0.1.1':
    dependencies:
      picocolors: 1.1.1

  '@changesets/parse@0.4.1':
    dependencies:
      '@changesets/types': 6.1.0
      js-yaml: 3.14.1

  '@changesets/pre@2.0.2':
    dependencies:
      '@changesets/errors': 0.2.0
      '@changesets/types': 6.1.0
      '@manypkg/get-packages': 1.1.3
      fs-extra: 7.0.1

  '@changesets/read@0.6.5':
    dependencies:
      '@changesets/git': 3.0.4
      '@changesets/logger': 0.1.1
      '@changesets/parse': 0.4.1
      '@changesets/types': 6.1.0
      fs-extra: 7.0.1
      p-filter: 2.1.0
      picocolors: 1.1.1

  '@changesets/should-skip-package@0.1.2':
    dependencies:
      '@changesets/types': 6.1.0
      '@manypkg/get-packages': 1.1.3

  '@changesets/types@4.1.0': {}

  '@changesets/types@6.1.0': {}

  '@changesets/write@0.4.0':
    dependencies:
      '@changesets/types': 6.1.0
      fs-extra: 7.0.1
      human-id: 4.1.1
      prettier: 2.8.8

<<<<<<< HEAD
  '@esbuild/aix-ppc64@0.25.2':
    optional: true

  '@esbuild/android-arm64@0.25.2':
    optional: true

  '@esbuild/android-arm@0.25.2':
    optional: true

  '@esbuild/android-x64@0.25.2':
    optional: true

  '@esbuild/darwin-arm64@0.25.2':
    optional: true

  '@esbuild/darwin-x64@0.25.2':
    optional: true

  '@esbuild/freebsd-arm64@0.25.2':
    optional: true

  '@esbuild/freebsd-x64@0.25.2':
    optional: true

  '@esbuild/linux-arm64@0.25.2':
    optional: true

  '@esbuild/linux-arm@0.25.2':
    optional: true

  '@esbuild/linux-ia32@0.25.2':
    optional: true

  '@esbuild/linux-loong64@0.25.2':
    optional: true

  '@esbuild/linux-mips64el@0.25.2':
    optional: true

  '@esbuild/linux-ppc64@0.25.2':
    optional: true

  '@esbuild/linux-riscv64@0.25.2':
    optional: true

  '@esbuild/linux-s390x@0.25.2':
    optional: true

  '@esbuild/linux-x64@0.25.2':
    optional: true

  '@esbuild/netbsd-arm64@0.25.2':
    optional: true

  '@esbuild/netbsd-x64@0.25.2':
    optional: true

  '@esbuild/openbsd-arm64@0.25.2':
    optional: true

  '@esbuild/openbsd-x64@0.25.2':
    optional: true

  '@esbuild/sunos-x64@0.25.2':
    optional: true

  '@esbuild/win32-arm64@0.25.2':
    optional: true

  '@esbuild/win32-ia32@0.25.2':
    optional: true

  '@esbuild/win32-x64@0.25.2':
    optional: true
=======
  '@esbuild/aix-ppc64@0.25.3':
    optional: true

  '@esbuild/android-arm64@0.25.3':
    optional: true

  '@esbuild/android-arm@0.25.3':
    optional: true

  '@esbuild/android-x64@0.25.3':
    optional: true

  '@esbuild/darwin-arm64@0.25.3':
    optional: true

  '@esbuild/darwin-x64@0.25.3':
    optional: true

  '@esbuild/freebsd-arm64@0.25.3':
    optional: true

  '@esbuild/freebsd-x64@0.25.3':
    optional: true

  '@esbuild/linux-arm64@0.25.3':
    optional: true

  '@esbuild/linux-arm@0.25.3':
    optional: true

  '@esbuild/linux-ia32@0.25.3':
    optional: true

  '@esbuild/linux-loong64@0.25.3':
    optional: true

  '@esbuild/linux-mips64el@0.25.3':
    optional: true

  '@esbuild/linux-ppc64@0.25.3':
    optional: true

  '@esbuild/linux-riscv64@0.25.3':
    optional: true

  '@esbuild/linux-s390x@0.25.3':
    optional: true

  '@esbuild/linux-x64@0.25.3':
    optional: true

  '@esbuild/netbsd-arm64@0.25.3':
    optional: true

  '@esbuild/netbsd-x64@0.25.3':
    optional: true

  '@esbuild/openbsd-arm64@0.25.3':
    optional: true

  '@esbuild/openbsd-x64@0.25.3':
    optional: true

  '@esbuild/sunos-x64@0.25.3':
    optional: true

  '@esbuild/win32-arm64@0.25.3':
    optional: true

  '@esbuild/win32-ia32@0.25.3':
    optional: true

  '@esbuild/win32-x64@0.25.3':
    optional: true

  '@eslint-community/eslint-utils@4.4.1(eslint@9.25.1)':
    dependencies:
      eslint: 9.25.1
      eslint-visitor-keys: 3.4.3
>>>>>>> cfb57742

  '@eslint-community/eslint-utils@4.6.1(eslint@9.25.1)':
    dependencies:
      eslint: 9.25.1
      eslint-visitor-keys: 3.4.3

  '@eslint-community/regexpp@4.12.1': {}

  '@eslint/config-array@0.20.0':
    dependencies:
      '@eslint/object-schema': 2.1.6
      debug: 4.4.0
      minimatch: 3.1.2
    transitivePeerDependencies:
      - supports-color

  '@eslint/config-helpers@0.2.1': {}

  '@eslint/core@0.13.0':
    dependencies:
      '@types/json-schema': 7.0.15

  '@eslint/eslintrc@3.3.1':
    dependencies:
      ajv: 6.12.6
      debug: 4.4.0
      espree: 10.3.0
      globals: 14.0.0
      ignore: 5.3.2
      import-fresh: 3.3.1
      js-yaml: 4.1.0
      minimatch: 3.1.2
      strip-json-comments: 3.1.1
    transitivePeerDependencies:
      - supports-color

  '@eslint/js@9.25.1': {}

  '@eslint/object-schema@2.1.6': {}

  '@eslint/plugin-kit@0.2.8':
    dependencies:
      '@eslint/core': 0.13.0
      levn: 0.4.1

  '@gerrit0/mini-shiki@1.24.0':
    dependencies:
      '@shikijs/engine-oniguruma': 1.24.0
      '@shikijs/types': 1.24.0
      '@shikijs/vscode-textmate': 9.3.0

  '@humanfs/core@0.19.1': {}

  '@humanfs/node@0.16.6':
    dependencies:
      '@humanfs/core': 0.19.1
      '@humanwhocodes/retry': 0.3.1

  '@humanwhocodes/module-importer@1.0.1': {}

  '@humanwhocodes/retry@0.3.1': {}

  '@humanwhocodes/retry@0.4.2': {}

  '@isaacs/cliui@8.0.2':
    dependencies:
      string-width: 5.1.2
      string-width-cjs: string-width@4.2.3
      strip-ansi: 7.1.0
      strip-ansi-cjs: strip-ansi@6.0.1
      wrap-ansi: 8.1.0
      wrap-ansi-cjs: wrap-ansi@7.0.0

  '@jridgewell/sourcemap-codec@1.5.0': {}

  '@manypkg/find-root@1.1.0':
    dependencies:
      '@babel/runtime': 7.27.0
      '@types/node': 12.20.55
      find-up: 4.1.0
      fs-extra: 8.1.0

  '@manypkg/get-packages@1.1.3':
    dependencies:
      '@babel/runtime': 7.27.0
      '@changesets/types': 4.1.0
      '@manypkg/find-root': 1.1.0
      fs-extra: 8.1.0
      globby: 11.1.0
      read-yaml-file: 1.1.0

  '@mdi/font@7.4.47': {}

  '@nodelib/fs.scandir@2.1.5':
    dependencies:
      '@nodelib/fs.stat': 2.0.5
      run-parallel: 1.2.0

  '@nodelib/fs.stat@2.0.5': {}

  '@nodelib/fs.walk@1.2.8':
    dependencies:
      '@nodelib/fs.scandir': 2.1.5
      fastq: 1.19.1

  '@pkgjs/parseargs@0.11.0':
    optional: true

  '@preact/signals-core@1.8.0': {}

  '@rollup/rollup-android-arm-eabi@4.40.1':
    optional: true

  '@rollup/rollup-android-arm64@4.40.1':
    optional: true

  '@rollup/rollup-darwin-arm64@4.40.1':
    optional: true

  '@rollup/rollup-darwin-x64@4.40.1':
    optional: true

  '@rollup/rollup-freebsd-arm64@4.40.1':
    optional: true

  '@rollup/rollup-freebsd-x64@4.40.1':
    optional: true

  '@rollup/rollup-linux-arm-gnueabihf@4.40.1':
    optional: true

  '@rollup/rollup-linux-arm-musleabihf@4.40.1':
    optional: true

  '@rollup/rollup-linux-arm64-gnu@4.40.1':
    optional: true

  '@rollup/rollup-linux-arm64-musl@4.40.1':
    optional: true

  '@rollup/rollup-linux-loongarch64-gnu@4.40.1':
    optional: true

  '@rollup/rollup-linux-powerpc64le-gnu@4.40.1':
    optional: true

  '@rollup/rollup-linux-riscv64-gnu@4.40.1':
    optional: true

  '@rollup/rollup-linux-riscv64-musl@4.40.1':
    optional: true

  '@rollup/rollup-linux-s390x-gnu@4.40.1':
    optional: true

  '@rollup/rollup-linux-x64-gnu@4.40.1':
    optional: true

  '@rollup/rollup-linux-x64-musl@4.40.1':
    optional: true

  '@rollup/rollup-win32-arm64-msvc@4.40.1':
    optional: true

  '@rollup/rollup-win32-ia32-msvc@4.40.1':
    optional: true

  '@rollup/rollup-win32-x64-msvc@4.40.1':
    optional: true

  '@shikijs/engine-oniguruma@1.24.0':
    dependencies:
      '@shikijs/types': 1.24.0
      '@shikijs/vscode-textmate': 9.3.0

  '@shikijs/types@1.24.0':
    dependencies:
      '@shikijs/vscode-textmate': 9.3.0
      '@types/hast': 3.0.4

  '@shikijs/vscode-textmate@9.3.0': {}

  '@types/eslint@9.6.0':
    dependencies:
      '@types/estree': 1.0.7
      '@types/json-schema': 7.0.15

  '@types/eslint__js@8.42.3':
    dependencies:
      '@types/eslint': 9.6.0

  '@types/estree@1.0.7': {}

  '@types/hast@3.0.4':
    dependencies:
      '@types/unist': 3.0.3

  '@types/json-schema@7.0.15': {}

  '@types/node@12.20.55': {}

  '@types/node@20.17.32':
    dependencies:
      undici-types: 6.19.8

  '@types/node@22.13.9':
    dependencies:
      undici-types: 6.20.0
    optional: true

  '@types/unist@3.0.3': {}

  '@typescript-eslint/eslint-plugin@8.31.1(@typescript-eslint/parser@8.31.1(eslint@9.25.1)(typescript@5.8.3))(eslint@9.25.1)(typescript@5.8.3)':
    dependencies:
      '@eslint-community/regexpp': 4.12.1
      '@typescript-eslint/parser': 8.31.1(eslint@9.25.1)(typescript@5.8.3)
      '@typescript-eslint/scope-manager': 8.31.1
      '@typescript-eslint/type-utils': 8.31.1(eslint@9.25.1)(typescript@5.8.3)
      '@typescript-eslint/utils': 8.31.1(eslint@9.25.1)(typescript@5.8.3)
      '@typescript-eslint/visitor-keys': 8.31.1
      eslint: 9.25.1
      graphemer: 1.4.0
      ignore: 5.3.2
      natural-compare: 1.4.0
      ts-api-utils: 2.1.0(typescript@5.8.3)
      typescript: 5.8.3
    transitivePeerDependencies:
      - supports-color

  '@typescript-eslint/parser@8.31.1(eslint@9.25.1)(typescript@5.8.3)':
    dependencies:
      '@typescript-eslint/scope-manager': 8.31.1
      '@typescript-eslint/types': 8.31.1
      '@typescript-eslint/typescript-estree': 8.31.1(typescript@5.8.3)
      '@typescript-eslint/visitor-keys': 8.31.1
      debug: 4.4.0
      eslint: 9.25.1
      typescript: 5.8.3
    transitivePeerDependencies:
      - supports-color

  '@typescript-eslint/scope-manager@8.31.1':
    dependencies:
      '@typescript-eslint/types': 8.31.1
      '@typescript-eslint/visitor-keys': 8.31.1

  '@typescript-eslint/type-utils@8.31.1(eslint@9.25.1)(typescript@5.8.3)':
    dependencies:
      '@typescript-eslint/typescript-estree': 8.31.1(typescript@5.8.3)
      '@typescript-eslint/utils': 8.31.1(eslint@9.25.1)(typescript@5.8.3)
      debug: 4.4.0
      eslint: 9.25.1
      ts-api-utils: 2.1.0(typescript@5.8.3)
      typescript: 5.8.3
    transitivePeerDependencies:
      - supports-color

  '@typescript-eslint/types@8.31.1': {}

  '@typescript-eslint/typescript-estree@8.31.1(typescript@5.8.3)':
    dependencies:
      '@typescript-eslint/types': 8.31.1
      '@typescript-eslint/visitor-keys': 8.31.1
      debug: 4.4.0
      fast-glob: 3.3.3
      is-glob: 4.0.3
      minimatch: 9.0.5
      semver: 7.7.1
      ts-api-utils: 2.1.0(typescript@5.8.3)
      typescript: 5.8.3
    transitivePeerDependencies:
      - supports-color

  '@typescript-eslint/utils@8.31.1(eslint@9.25.1)(typescript@5.8.3)':
    dependencies:
      '@eslint-community/eslint-utils': 4.6.1(eslint@9.25.1)
      '@typescript-eslint/scope-manager': 8.31.1
      '@typescript-eslint/types': 8.31.1
      '@typescript-eslint/typescript-estree': 8.31.1(typescript@5.8.3)
      eslint: 9.25.1
      typescript: 5.8.3
    transitivePeerDependencies:
      - supports-color

  '@typescript-eslint/visitor-keys@8.31.1':
    dependencies:
      '@typescript-eslint/types': 8.31.1
      eslint-visitor-keys: 4.2.0

  '@vitejs/plugin-vue@5.2.3(vite@6.2.7(@types/node@22.13.9)(tsx@4.19.4)(yaml@2.7.0))(vue@3.5.13(typescript@5.8.3))':
    dependencies:
      vite: 6.2.7(@types/node@22.13.9)(tsx@4.19.4)(yaml@2.7.0)
      vue: 3.5.13(typescript@5.8.3)

  '@vitest/expect@3.1.2':
    dependencies:
      '@vitest/spy': 3.1.2
      '@vitest/utils': 3.1.2
      chai: 5.2.0
      tinyrainbow: 2.0.0

  '@vitest/mocker@3.1.2(vite@6.2.7(@types/node@20.17.32)(tsx@4.19.4)(yaml@2.7.0))':
    dependencies:
      '@vitest/spy': 3.1.2
      estree-walker: 3.0.3
      magic-string: 0.30.17
    optionalDependencies:
      vite: 6.2.7(@types/node@20.17.32)(tsx@4.19.4)(yaml@2.7.0)

  '@vitest/pretty-format@3.1.2':
    dependencies:
      tinyrainbow: 2.0.0

  '@vitest/runner@3.1.2':
    dependencies:
      '@vitest/utils': 3.1.2
      pathe: 2.0.3

  '@vitest/snapshot@3.1.2':
    dependencies:
      '@vitest/pretty-format': 3.1.2
      magic-string: 0.30.17
      pathe: 2.0.3

  '@vitest/spy@3.1.2':
    dependencies:
      tinyspy: 3.0.2

  '@vitest/utils@3.1.2':
    dependencies:
      '@vitest/pretty-format': 3.1.2
      loupe: 3.1.3
      tinyrainbow: 2.0.0

  '@vue/compiler-core@3.5.13':
    dependencies:
      '@babel/parser': 7.26.2
      '@vue/shared': 3.5.13
      entities: 4.5.0
      estree-walker: 2.0.2
      source-map-js: 1.2.1

  '@vue/compiler-dom@3.5.13':
    dependencies:
      '@vue/compiler-core': 3.5.13
      '@vue/shared': 3.5.13

  '@vue/compiler-sfc@3.5.13':
    dependencies:
      '@babel/parser': 7.26.2
      '@vue/compiler-core': 3.5.13
      '@vue/compiler-dom': 3.5.13
      '@vue/compiler-ssr': 3.5.13
      '@vue/shared': 3.5.13
      estree-walker: 2.0.2
      magic-string: 0.30.17
      postcss: 8.5.3
      source-map-js: 1.2.1

  '@vue/compiler-ssr@3.5.13':
    dependencies:
      '@vue/compiler-dom': 3.5.13
      '@vue/shared': 3.5.13

  '@vue/reactivity@3.5.13':
    dependencies:
      '@vue/shared': 3.5.13

  '@vue/runtime-core@3.5.13':
    dependencies:
      '@vue/reactivity': 3.5.13
      '@vue/shared': 3.5.13

  '@vue/runtime-dom@3.5.13':
    dependencies:
      '@vue/reactivity': 3.5.13
      '@vue/runtime-core': 3.5.13
      '@vue/shared': 3.5.13
      csstype: 3.1.3

  '@vue/server-renderer@3.5.13(vue@3.5.13(typescript@5.8.3))':
    dependencies:
      '@vue/compiler-ssr': 3.5.13
      '@vue/shared': 3.5.13
      vue: 3.5.13(typescript@5.8.3)

  '@vue/shared@3.5.13': {}

  acorn-jsx@5.3.2(acorn@8.14.0):
    dependencies:
      acorn: 8.14.0

  acorn@8.14.0: {}

  ajv@6.12.6:
    dependencies:
      fast-deep-equal: 3.1.3
      fast-json-stable-stringify: 2.1.0
      json-schema-traverse: 0.4.1
      uri-js: 4.4.1

  ansi-colors@4.1.3: {}

  ansi-escapes@7.0.0:
    dependencies:
      environment: 1.1.0

  ansi-regex@5.0.1: {}

  ansi-regex@6.0.1: {}

  ansi-styles@4.3.0:
    dependencies:
      color-convert: 2.0.1

  ansi-styles@6.2.1: {}

  argparse@1.0.10:
    dependencies:
      sprintf-js: 1.0.3

  argparse@2.0.1: {}

  array-union@2.1.0: {}

  assertion-error@2.0.1: {}

  balanced-match@1.0.2: {}

  better-path-resolve@1.0.0:
    dependencies:
      is-windows: 1.0.2

  boolbase@1.0.0: {}

  brace-expansion@1.1.11:
    dependencies:
      balanced-match: 1.0.2
      concat-map: 0.0.1

  brace-expansion@2.0.1:
    dependencies:
      balanced-match: 1.0.2

  braces@3.0.3:
    dependencies:
      fill-range: 7.1.1

  cac@6.7.14: {}

  callsites@3.1.0: {}

  chai@5.2.0:
    dependencies:
      assertion-error: 2.0.1
      check-error: 2.1.1
      deep-eql: 5.0.2
      loupe: 3.1.3
      pathval: 2.0.0

  chalk@4.1.2:
    dependencies:
      ansi-styles: 4.3.0
      supports-color: 7.2.0

  chalk@5.4.1: {}

  chardet@0.7.0: {}

  check-error@2.1.1: {}

  ci-info@3.9.0: {}

  cli-cursor@5.0.0:
    dependencies:
      restore-cursor: 5.1.0

  cli-truncate@4.0.0:
    dependencies:
      slice-ansi: 5.0.0
      string-width: 7.2.0

  cliui@8.0.1:
    dependencies:
      string-width: 4.2.3
      strip-ansi: 6.0.1
      wrap-ansi: 7.0.0

  color-convert@2.0.1:
    dependencies:
      color-name: 1.1.4

  color-name@1.1.4: {}

  colorette@2.0.20: {}

  commander@13.1.0: {}

  concat-map@0.0.1: {}

  concurrently@9.1.2:
    dependencies:
      chalk: 4.1.2
      lodash: 4.17.21
      rxjs: 7.8.1
      shell-quote: 1.8.2
      supports-color: 8.1.1
      tree-kill: 1.2.2
      yargs: 17.7.2

  cross-spawn@7.0.6:
    dependencies:
      path-key: 3.1.1
      shebang-command: 2.0.0
      which: 2.0.2

  cssesc@3.0.0: {}

  csstype@3.1.3: {}

  debug@4.4.0:
    dependencies:
      ms: 2.1.3

  deep-eql@5.0.2: {}

  deep-is@0.1.4: {}

  detect-indent@6.1.0: {}

  dir-glob@3.0.1:
    dependencies:
      path-type: 4.0.0

  eastasianwidth@0.2.0: {}

  emoji-regex@10.4.0: {}

  emoji-regex@8.0.0: {}

  emoji-regex@9.2.2: {}

  enquirer@2.4.1:
    dependencies:
      ansi-colors: 4.1.3
      strip-ansi: 6.0.1

  entities@4.5.0: {}

  environment@1.1.0: {}

  es-module-lexer@1.7.0: {}

<<<<<<< HEAD
  esbuild@0.25.2:
=======
  esbuild@0.25.3:
>>>>>>> cfb57742
    optionalDependencies:
      '@esbuild/aix-ppc64': 0.25.3
      '@esbuild/android-arm': 0.25.3
      '@esbuild/android-arm64': 0.25.3
      '@esbuild/android-x64': 0.25.3
      '@esbuild/darwin-arm64': 0.25.3
      '@esbuild/darwin-x64': 0.25.3
      '@esbuild/freebsd-arm64': 0.25.3
      '@esbuild/freebsd-x64': 0.25.3
      '@esbuild/linux-arm': 0.25.3
      '@esbuild/linux-arm64': 0.25.3
      '@esbuild/linux-ia32': 0.25.3
      '@esbuild/linux-loong64': 0.25.3
      '@esbuild/linux-mips64el': 0.25.3
      '@esbuild/linux-ppc64': 0.25.3
      '@esbuild/linux-riscv64': 0.25.3
      '@esbuild/linux-s390x': 0.25.3
      '@esbuild/linux-x64': 0.25.3
      '@esbuild/netbsd-arm64': 0.25.3
      '@esbuild/netbsd-x64': 0.25.3
      '@esbuild/openbsd-arm64': 0.25.3
      '@esbuild/openbsd-x64': 0.25.3
      '@esbuild/sunos-x64': 0.25.3
      '@esbuild/win32-arm64': 0.25.3
      '@esbuild/win32-ia32': 0.25.3
      '@esbuild/win32-x64': 0.25.3

  escalade@3.2.0: {}

  escape-string-regexp@4.0.0: {}

  eslint-config-prettier@10.1.2(eslint@9.25.1):
    dependencies:
      eslint: 9.25.1

  eslint-plugin-headers@1.2.1(eslint@9.25.1):
    dependencies:
      eslint: 9.25.1

  eslint-plugin-vue@9.33.0(eslint@9.25.1):
    dependencies:
      '@eslint-community/eslint-utils': 4.4.1(eslint@9.25.1)
      eslint: 9.25.1
      globals: 13.24.0
      natural-compare: 1.4.0
      nth-check: 2.1.1
      postcss-selector-parser: 6.1.2
      semver: 7.7.1
      vue-eslint-parser: 9.4.3(eslint@9.25.1)
      xml-name-validator: 4.0.0
    transitivePeerDependencies:
      - supports-color

  eslint-scope@7.2.2:
    dependencies:
      esrecurse: 4.3.0
      estraverse: 5.3.0

  eslint-scope@8.3.0:
    dependencies:
      esrecurse: 4.3.0
      estraverse: 5.3.0

  eslint-visitor-keys@3.4.3: {}

  eslint-visitor-keys@4.2.0: {}

  eslint@9.25.1:
    dependencies:
      '@eslint-community/eslint-utils': 4.4.1(eslint@9.25.1)
      '@eslint-community/regexpp': 4.12.1
      '@eslint/config-array': 0.20.0
      '@eslint/config-helpers': 0.2.1
      '@eslint/core': 0.13.0
      '@eslint/eslintrc': 3.3.1
      '@eslint/js': 9.25.1
      '@eslint/plugin-kit': 0.2.8
      '@humanfs/node': 0.16.6
      '@humanwhocodes/module-importer': 1.0.1
      '@humanwhocodes/retry': 0.4.2
      '@types/estree': 1.0.7
      '@types/json-schema': 7.0.15
      ajv: 6.12.6
      chalk: 4.1.2
      cross-spawn: 7.0.6
      debug: 4.4.0
      escape-string-regexp: 4.0.0
      eslint-scope: 8.3.0
      eslint-visitor-keys: 4.2.0
      espree: 10.3.0
      esquery: 1.6.0
      esutils: 2.0.3
      fast-deep-equal: 3.1.3
      file-entry-cache: 8.0.0
      find-up: 5.0.0
      glob-parent: 6.0.2
      ignore: 5.3.2
      imurmurhash: 0.1.4
      is-glob: 4.0.3
      json-stable-stringify-without-jsonify: 1.0.1
      lodash.merge: 4.6.2
      minimatch: 3.1.2
      natural-compare: 1.4.0
      optionator: 0.9.4
    transitivePeerDependencies:
      - supports-color

  espree@10.3.0:
    dependencies:
      acorn: 8.14.0
      acorn-jsx: 5.3.2(acorn@8.14.0)
      eslint-visitor-keys: 4.2.0

  espree@9.6.1:
    dependencies:
      acorn: 8.14.0
      acorn-jsx: 5.3.2(acorn@8.14.0)
      eslint-visitor-keys: 3.4.3

  esprima@4.0.1: {}

  esquery@1.6.0:
    dependencies:
      estraverse: 5.3.0

  esrecurse@4.3.0:
    dependencies:
      estraverse: 5.3.0

  estraverse@5.3.0: {}

  estree-walker@2.0.2: {}

  estree-walker@3.0.3:
    dependencies:
      '@types/estree': 1.0.7

  esutils@2.0.3: {}

  eventemitter3@5.0.1: {}

  execa@8.0.1:
    dependencies:
      cross-spawn: 7.0.6
      get-stream: 8.0.1
      human-signals: 5.0.0
      is-stream: 3.0.0
      merge-stream: 2.0.0
      npm-run-path: 5.3.0
      onetime: 6.0.0
      signal-exit: 4.1.0
      strip-final-newline: 3.0.0

  expect-type@1.2.1: {}

  extendable-error@0.1.7: {}

  external-editor@3.1.0:
    dependencies:
      chardet: 0.7.0
      iconv-lite: 0.4.24
      tmp: 0.0.33

  fast-deep-equal@3.1.3: {}

  fast-glob@3.3.3:
    dependencies:
      '@nodelib/fs.stat': 2.0.5
      '@nodelib/fs.walk': 1.2.8
      glob-parent: 5.1.2
      merge2: 1.4.1
      micromatch: 4.0.8

  fast-json-stable-stringify@2.1.0: {}

  fast-levenshtein@2.0.6: {}

  fastq@1.19.1:
    dependencies:
      reusify: 1.1.0

  fdir@6.4.4(picomatch@4.0.2):
    optionalDependencies:
      picomatch: 4.0.2

  file-entry-cache@8.0.0:
    dependencies:
      flat-cache: 4.0.1

  fill-range@7.1.1:
    dependencies:
      to-regex-range: 5.0.1

  find-up@4.1.0:
    dependencies:
      locate-path: 5.0.0
      path-exists: 4.0.0

  find-up@5.0.0:
    dependencies:
      locate-path: 6.0.0
      path-exists: 4.0.0

  flat-cache@4.0.1:
    dependencies:
      flatted: 3.3.2
      keyv: 4.5.4

  flatted@3.3.2: {}

  foreground-child@3.3.0:
    dependencies:
      cross-spawn: 7.0.6
      signal-exit: 4.1.0

  fs-extra@7.0.1:
    dependencies:
      graceful-fs: 4.2.11
      jsonfile: 4.0.0
      universalify: 0.1.2

  fs-extra@8.1.0:
    dependencies:
      graceful-fs: 4.2.11
      jsonfile: 4.0.0
      universalify: 0.1.2

  fsevents@2.3.3:
    optional: true

  get-caller-file@2.0.5: {}

  get-east-asian-width@1.3.0: {}

  get-stream@8.0.1: {}

  get-tsconfig@4.8.1:
    dependencies:
      resolve-pkg-maps: 1.0.0

  glob-parent@5.1.2:
    dependencies:
      is-glob: 4.0.3

  glob-parent@6.0.2:
    dependencies:
      is-glob: 4.0.3

  glob@11.0.0:
    dependencies:
      foreground-child: 3.3.0
      jackspeak: 4.0.1
      minimatch: 10.0.1
      minipass: 7.1.2
      package-json-from-dist: 1.0.0
      path-scurry: 2.0.0

  globals@13.24.0:
    dependencies:
      type-fest: 0.20.2

  globals@14.0.0: {}

  globby@11.1.0:
    dependencies:
      array-union: 2.1.0
      dir-glob: 3.0.1
      fast-glob: 3.3.3
      ignore: 5.3.2
      merge2: 1.4.1
      slash: 3.0.0

  graceful-fs@4.2.11: {}

  graphemer@1.4.0: {}

  happy-dom@17.4.6:
    dependencies:
      webidl-conversions: 7.0.0
      whatwg-mimetype: 3.0.0

  has-flag@4.0.0: {}

  human-id@4.1.1: {}

  human-signals@5.0.0: {}

  husky@9.1.7: {}

  iconv-lite@0.4.24:
    dependencies:
      safer-buffer: 2.1.2

  ignore@5.3.2: {}

  import-fresh@3.3.1:
    dependencies:
      parent-module: 1.0.1
      resolve-from: 4.0.0

  imurmurhash@0.1.4: {}

  is-extglob@2.1.1: {}

  is-fullwidth-code-point@3.0.0: {}

  is-fullwidth-code-point@4.0.0: {}

  is-fullwidth-code-point@5.0.0:
    dependencies:
      get-east-asian-width: 1.3.0

  is-glob@4.0.3:
    dependencies:
      is-extglob: 2.1.1

  is-number@7.0.0: {}

  is-stream@3.0.0: {}

  is-subdir@1.2.0:
    dependencies:
      better-path-resolve: 1.0.0

  is-windows@1.0.2: {}

  isexe@2.0.0: {}

  jackspeak@4.0.1:
    dependencies:
      '@isaacs/cliui': 8.0.2
    optionalDependencies:
      '@pkgjs/parseargs': 0.11.0

  js-yaml@3.14.1:
    dependencies:
      argparse: 1.0.10
      esprima: 4.0.1

  js-yaml@4.1.0:
    dependencies:
      argparse: 2.0.1

  json-buffer@3.0.1: {}

  json-schema-traverse@0.4.1: {}

  json-stable-stringify-without-jsonify@1.0.1: {}

  jsonfile@4.0.0:
    optionalDependencies:
      graceful-fs: 4.2.11

  keyv@4.5.4:
    dependencies:
      json-buffer: 3.0.1

  levn@0.4.1:
    dependencies:
      prelude-ls: 1.2.1
      type-check: 0.4.0

  lilconfig@3.1.3: {}

  linkify-it@5.0.0:
    dependencies:
      uc.micro: 2.1.0

  lint-staged@15.5.1:
    dependencies:
      chalk: 5.4.1
      commander: 13.1.0
      debug: 4.4.0
      execa: 8.0.1
      lilconfig: 3.1.3
      listr2: 8.2.5
      micromatch: 4.0.8
      pidtree: 0.6.0
      string-argv: 0.3.2
      yaml: 2.7.0
    transitivePeerDependencies:
      - supports-color

  listr2@8.2.5:
    dependencies:
      cli-truncate: 4.0.0
      colorette: 2.0.20
      eventemitter3: 5.0.1
      log-update: 6.1.0
      rfdc: 1.4.1
      wrap-ansi: 9.0.0

  locate-path@5.0.0:
    dependencies:
      p-locate: 4.1.0

  locate-path@6.0.0:
    dependencies:
      p-locate: 5.0.0

  lodash.merge@4.6.2: {}

  lodash.startcase@4.4.0: {}

  lodash@4.17.21: {}

  log-update@6.1.0:
    dependencies:
      ansi-escapes: 7.0.0
      cli-cursor: 5.0.0
      slice-ansi: 7.1.0
      strip-ansi: 7.1.0
      wrap-ansi: 9.0.0

  loupe@3.1.3: {}

  lru-cache@11.0.0: {}

  lunr@2.3.9: {}

  magic-string@0.30.17:
    dependencies:
      '@jridgewell/sourcemap-codec': 1.5.0

  markdown-it@14.1.0:
    dependencies:
      argparse: 2.0.1
      entities: 4.5.0
      linkify-it: 5.0.0
      mdurl: 2.0.0
      punycode.js: 2.3.1
      uc.micro: 2.1.0

  mdurl@2.0.0: {}

  merge-stream@2.0.0: {}

  merge2@1.4.1: {}

  micromatch@4.0.8:
    dependencies:
      braces: 3.0.3
      picomatch: 2.3.1

  mimic-fn@4.0.0: {}

  mimic-function@5.0.1: {}

  minimatch@10.0.1:
    dependencies:
      brace-expansion: 2.0.1

  minimatch@3.1.2:
    dependencies:
      brace-expansion: 1.1.11

  minimatch@9.0.5:
    dependencies:
      brace-expansion: 2.0.1

  minipass@7.1.2: {}

  mri@1.2.0: {}

  ms@2.1.3: {}

  nanoid@3.3.11: {}

  natural-compare@1.4.0: {}

  npm-run-path@5.3.0:
    dependencies:
      path-key: 4.0.0

  nth-check@2.1.1:
    dependencies:
      boolbase: 1.0.0

  onetime@6.0.0:
    dependencies:
      mimic-fn: 4.0.0

  onetime@7.0.0:
    dependencies:
      mimic-function: 5.0.1

  optionator@0.9.4:
    dependencies:
      deep-is: 0.1.4
      fast-levenshtein: 2.0.6
      levn: 0.4.1
      prelude-ls: 1.2.1
      type-check: 0.4.0
      word-wrap: 1.2.5

  os-tmpdir@1.0.2: {}

  outdent@0.5.0: {}

  p-filter@2.1.0:
    dependencies:
      p-map: 2.1.0

  p-limit@2.3.0:
    dependencies:
      p-try: 2.2.0

  p-limit@3.1.0:
    dependencies:
      yocto-queue: 0.1.0

  p-locate@4.1.0:
    dependencies:
      p-limit: 2.3.0

  p-locate@5.0.0:
    dependencies:
      p-limit: 3.1.0

  p-map@2.1.0: {}

  p-try@2.2.0: {}

  package-json-from-dist@1.0.0: {}

  package-manager-detector@0.2.11:
    dependencies:
      quansync: 0.2.8

  parent-module@1.0.1:
    dependencies:
      callsites: 3.1.0

  path-exists@4.0.0: {}

  path-key@3.1.1: {}

  path-key@4.0.0: {}

  path-scurry@2.0.0:
    dependencies:
      lru-cache: 11.0.0
      minipass: 7.1.2

  path-type@4.0.0: {}

  pathe@2.0.3: {}

  pathval@2.0.0: {}

  picocolors@1.1.1: {}

  picomatch@2.3.1: {}

  picomatch@4.0.2: {}

  pidtree@0.6.0: {}

  pify@4.0.1: {}

  postcss-selector-parser@6.1.2:
    dependencies:
      cssesc: 3.0.0
      util-deprecate: 1.0.2

  postcss@8.5.3:
    dependencies:
      nanoid: 3.3.11
      picocolors: 1.1.1
      source-map-js: 1.2.1

  prelude-ls@1.2.1: {}

  prettier@2.8.8: {}

  prettier@3.5.3: {}

  punycode.js@2.3.1: {}

  punycode@2.3.1: {}

  quansync@0.2.8: {}

  queue-microtask@1.2.3: {}

  read-yaml-file@1.1.0:
    dependencies:
      graceful-fs: 4.2.11
      js-yaml: 3.14.1
      pify: 4.0.1
      strip-bom: 3.0.0

  regenerator-runtime@0.14.1: {}

  require-directory@2.1.1: {}

  resolve-from@4.0.0: {}

  resolve-from@5.0.0: {}

  resolve-pkg-maps@1.0.0: {}

  restore-cursor@5.1.0:
    dependencies:
      onetime: 7.0.0
      signal-exit: 4.1.0

  reusify@1.1.0: {}

  rfdc@1.4.1: {}

  rimraf@6.0.1:
    dependencies:
      glob: 11.0.0
      package-json-from-dist: 1.0.0

  rollup@4.40.1:
    dependencies:
      '@types/estree': 1.0.7
    optionalDependencies:
      '@rollup/rollup-android-arm-eabi': 4.40.1
      '@rollup/rollup-android-arm64': 4.40.1
      '@rollup/rollup-darwin-arm64': 4.40.1
      '@rollup/rollup-darwin-x64': 4.40.1
      '@rollup/rollup-freebsd-arm64': 4.40.1
      '@rollup/rollup-freebsd-x64': 4.40.1
      '@rollup/rollup-linux-arm-gnueabihf': 4.40.1
      '@rollup/rollup-linux-arm-musleabihf': 4.40.1
      '@rollup/rollup-linux-arm64-gnu': 4.40.1
      '@rollup/rollup-linux-arm64-musl': 4.40.1
      '@rollup/rollup-linux-loongarch64-gnu': 4.40.1
      '@rollup/rollup-linux-powerpc64le-gnu': 4.40.1
      '@rollup/rollup-linux-riscv64-gnu': 4.40.1
      '@rollup/rollup-linux-riscv64-musl': 4.40.1
      '@rollup/rollup-linux-s390x-gnu': 4.40.1
      '@rollup/rollup-linux-x64-gnu': 4.40.1
      '@rollup/rollup-linux-x64-musl': 4.40.1
      '@rollup/rollup-win32-arm64-msvc': 4.40.1
      '@rollup/rollup-win32-ia32-msvc': 4.40.1
      '@rollup/rollup-win32-x64-msvc': 4.40.1
      fsevents: 2.3.3

  run-parallel@1.2.0:
    dependencies:
      queue-microtask: 1.2.3

  rxjs@7.8.1:
    dependencies:
      tslib: 2.8.1

  safer-buffer@2.1.2: {}

  semver@7.7.1: {}

  shebang-command@2.0.0:
    dependencies:
      shebang-regex: 3.0.0

  shebang-regex@3.0.0: {}

  shell-quote@1.8.2: {}

  siginfo@2.0.0: {}

  signal-exit@4.1.0: {}

  slash@3.0.0: {}

  slice-ansi@5.0.0:
    dependencies:
      ansi-styles: 6.2.1
      is-fullwidth-code-point: 4.0.0

  slice-ansi@7.1.0:
    dependencies:
      ansi-styles: 6.2.1
      is-fullwidth-code-point: 5.0.0

  source-map-js@1.2.1: {}

  spawndamnit@3.0.1:
    dependencies:
      cross-spawn: 7.0.6
      signal-exit: 4.1.0

  sprintf-js@1.0.3: {}

  stackback@0.0.2: {}

  std-env@3.9.0: {}

  string-argv@0.3.2: {}

  string-width@4.2.3:
    dependencies:
      emoji-regex: 8.0.0
      is-fullwidth-code-point: 3.0.0
      strip-ansi: 6.0.1

  string-width@5.1.2:
    dependencies:
      eastasianwidth: 0.2.0
      emoji-regex: 9.2.2
      strip-ansi: 7.1.0

  string-width@7.2.0:
    dependencies:
      emoji-regex: 10.4.0
      get-east-asian-width: 1.3.0
      strip-ansi: 7.1.0

  strip-ansi@6.0.1:
    dependencies:
      ansi-regex: 5.0.1

  strip-ansi@7.1.0:
    dependencies:
      ansi-regex: 6.0.1

  strip-bom@3.0.0: {}

  strip-final-newline@3.0.0: {}

  strip-json-comments@3.1.1: {}

  supports-color@7.2.0:
    dependencies:
      has-flag: 4.0.0

  supports-color@8.1.1:
    dependencies:
      has-flag: 4.0.0

  term-size@2.2.1: {}

  tinybench@2.9.0: {}

  tinyexec@0.3.2: {}

  tinyglobby@0.2.13:
    dependencies:
      fdir: 6.4.4(picomatch@4.0.2)
      picomatch: 4.0.2

  tinypool@1.0.2: {}

  tinyrainbow@2.0.0: {}

  tinyspy@3.0.2: {}

  tmp@0.0.33:
    dependencies:
      os-tmpdir: 1.0.2

  to-regex-range@5.0.1:
    dependencies:
      is-number: 7.0.0

  tree-kill@1.2.2: {}

  ts-api-utils@2.1.0(typescript@5.8.3):
    dependencies:
      typescript: 5.8.3

  tslib@2.8.1: {}

  tsx@4.19.4:
    dependencies:
<<<<<<< HEAD
      esbuild: 0.25.2
=======
      esbuild: 0.25.3
>>>>>>> cfb57742
      get-tsconfig: 4.8.1
    optionalDependencies:
      fsevents: 2.3.3

  type-check@0.4.0:
    dependencies:
      prelude-ls: 1.2.1

  type-fest@0.20.2: {}

  typedoc@0.27.9(typescript@5.8.3):
    dependencies:
      '@gerrit0/mini-shiki': 1.24.0
      lunr: 2.3.9
      markdown-it: 14.1.0
      minimatch: 9.0.5
<<<<<<< HEAD
      typescript: 5.8.2
=======
      typescript: 5.8.3
>>>>>>> cfb57742
      yaml: 2.7.0

  typescript-eslint@8.31.1(eslint@9.25.1)(typescript@5.8.3):
    dependencies:
      '@typescript-eslint/eslint-plugin': 8.31.1(@typescript-eslint/parser@8.31.1(eslint@9.25.1)(typescript@5.8.3))(eslint@9.25.1)(typescript@5.8.3)
      '@typescript-eslint/parser': 8.31.1(eslint@9.25.1)(typescript@5.8.3)
      '@typescript-eslint/utils': 8.31.1(eslint@9.25.1)(typescript@5.8.3)
      eslint: 9.25.1
      typescript: 5.8.3
    transitivePeerDependencies:
      - supports-color

  typescript@5.8.3: {}

  uc.micro@2.1.0: {}

  undici-types@6.19.8: {}

  undici-types@6.20.0:
    optional: true

  universalify@0.1.2: {}

  uri-js@4.4.1:
    dependencies:
      punycode: 2.3.1

  util-deprecate@1.0.2: {}

  vite-node@3.1.2(@types/node@20.17.32)(tsx@4.19.4)(yaml@2.7.0):
    dependencies:
      cac: 6.7.14
      debug: 4.4.0
      es-module-lexer: 1.7.0
      pathe: 2.0.3
      vite: 6.2.7(@types/node@20.17.32)(tsx@4.19.4)(yaml@2.7.0)
    transitivePeerDependencies:
      - '@types/node'
      - jiti
      - less
      - lightningcss
      - sass
      - sass-embedded
      - stylus
      - sugarss
      - supports-color
      - terser
      - tsx
      - yaml

  vite@6.2.7(@types/node@20.17.32)(tsx@4.19.4)(yaml@2.7.0):
    dependencies:
      esbuild: 0.25.3
      postcss: 8.5.3
      rollup: 4.40.1
    optionalDependencies:
      '@types/node': 20.17.32
      fsevents: 2.3.3
      tsx: 4.19.4
      yaml: 2.7.0

  vite@6.2.7(@types/node@22.13.9)(tsx@4.19.4)(yaml@2.7.0):
    dependencies:
      esbuild: 0.25.3
      postcss: 8.5.3
      rollup: 4.40.1
    optionalDependencies:
      '@types/node': 22.13.9
      fsevents: 2.3.3
      tsx: 4.19.4
      yaml: 2.7.0

  vitest@3.1.2(@types/node@20.17.32)(happy-dom@17.4.6)(tsx@4.19.4)(yaml@2.7.0):
    dependencies:
      '@vitest/expect': 3.1.2
      '@vitest/mocker': 3.1.2(vite@6.2.7(@types/node@20.17.32)(tsx@4.19.4)(yaml@2.7.0))
      '@vitest/pretty-format': 3.1.2
      '@vitest/runner': 3.1.2
      '@vitest/snapshot': 3.1.2
      '@vitest/spy': 3.1.2
      '@vitest/utils': 3.1.2
      chai: 5.2.0
      debug: 4.4.0
      expect-type: 1.2.1
      magic-string: 0.30.17
      pathe: 2.0.3
      std-env: 3.9.0
      tinybench: 2.9.0
      tinyexec: 0.3.2
      tinyglobby: 0.2.13
      tinypool: 1.0.2
      tinyrainbow: 2.0.0
      vite: 6.2.7(@types/node@20.17.32)(tsx@4.19.4)(yaml@2.7.0)
      vite-node: 3.1.2(@types/node@20.17.32)(tsx@4.19.4)(yaml@2.7.0)
      why-is-node-running: 2.3.0
    optionalDependencies:
      '@types/node': 20.17.32
      happy-dom: 17.4.6
    transitivePeerDependencies:
      - jiti
      - less
      - lightningcss
      - msw
      - sass
      - sass-embedded
      - stylus
      - sugarss
      - supports-color
      - terser
      - tsx
      - yaml

  vue-eslint-parser@9.4.3(eslint@9.25.1):
    dependencies:
      debug: 4.4.0
      eslint: 9.25.1
      eslint-scope: 7.2.2
      eslint-visitor-keys: 3.4.3
      espree: 9.6.1
      esquery: 1.6.0
      lodash: 4.17.21
      semver: 7.7.1
    transitivePeerDependencies:
      - supports-color

  vue@3.5.13(typescript@5.8.3):
    dependencies:
      '@vue/compiler-dom': 3.5.13
      '@vue/compiler-sfc': 3.5.13
      '@vue/runtime-dom': 3.5.13
      '@vue/server-renderer': 3.5.13(vue@3.5.13(typescript@5.8.3))
      '@vue/shared': 3.5.13
    optionalDependencies:
      typescript: 5.8.3

  vuetify@3.8.3(typescript@5.8.3)(vue@3.5.13(typescript@5.8.3)):
    dependencies:
      vue: 3.5.13(typescript@5.8.3)
    optionalDependencies:
      typescript: 5.8.3

  webidl-conversions@7.0.0: {}

  whatwg-mimetype@3.0.0: {}

  which@2.0.2:
    dependencies:
      isexe: 2.0.0

  why-is-node-running@2.3.0:
    dependencies:
      siginfo: 2.0.0
      stackback: 0.0.2

  word-wrap@1.2.5: {}

  wrap-ansi@7.0.0:
    dependencies:
      ansi-styles: 4.3.0
      string-width: 4.2.3
      strip-ansi: 6.0.1

  wrap-ansi@8.1.0:
    dependencies:
      ansi-styles: 6.2.1
      string-width: 5.1.2
      strip-ansi: 7.1.0

  wrap-ansi@9.0.0:
    dependencies:
      ansi-styles: 6.2.1
      string-width: 7.2.0
      strip-ansi: 7.1.0

  xml-name-validator@4.0.0: {}

  y18n@5.0.8: {}

  yaml@2.7.0: {}

  yargs-parser@21.1.1: {}

  yargs@17.7.2:
    dependencies:
      cliui: 8.0.1
      escalade: 3.2.0
      get-caller-file: 2.0.5
      require-directory: 2.1.1
      string-width: 4.2.3
      y18n: 5.0.8
      yargs-parser: 21.1.1

  yocto-queue@0.1.0: {}<|MERGE_RESOLUTION|>--- conflicted
+++ resolved
@@ -32,11 +32,7 @@
         version: 9.1.2
       esbuild:
         specifier: ^0.25.0
-<<<<<<< HEAD
-        version: 0.25.2
-=======
         version: 0.25.3
->>>>>>> cfb57742
       eslint:
         specifier: ^9.21.0
         version: 9.25.1
@@ -209,277 +205,152 @@
   '@changesets/write@0.4.0':
     resolution: {integrity: sha512-CdTLvIOPiCNuH71pyDu3rA+Q0n65cmAbXnwWH84rKGiFumFzkmHNT8KHTMEchcxN+Kl8I54xGUhJ7l3E7X396Q==}
 
-<<<<<<< HEAD
-  '@esbuild/aix-ppc64@0.25.2':
-    resolution: {integrity: sha512-wCIboOL2yXZym2cgm6mlA742s9QeJ8DjGVaL39dLN4rRwrOgOyYSnOaFPhKZGLb2ngj4EyfAFjsNJwPXZvseag==}
-=======
   '@esbuild/aix-ppc64@0.25.3':
     resolution: {integrity: sha512-W8bFfPA8DowP8l//sxjJLSLkD8iEjMc7cBVyP+u4cEv9sM7mdUCkgsj+t0n/BWPFtv7WWCN5Yzj0N6FJNUUqBQ==}
->>>>>>> cfb57742
     engines: {node: '>=18'}
     cpu: [ppc64]
     os: [aix]
 
-<<<<<<< HEAD
-  '@esbuild/android-arm64@0.25.2':
-    resolution: {integrity: sha512-5ZAX5xOmTligeBaeNEPnPaeEuah53Id2tX4c2CVP3JaROTH+j4fnfHCkr1PjXMd78hMst+TlkfKcW/DlTq0i4w==}
-=======
   '@esbuild/android-arm64@0.25.3':
     resolution: {integrity: sha512-XelR6MzjlZuBM4f5z2IQHK6LkK34Cvv6Rj2EntER3lwCBFdg6h2lKbtRjpTTsdEjD/WSe1q8UyPBXP1x3i/wYQ==}
->>>>>>> cfb57742
     engines: {node: '>=18'}
     cpu: [arm64]
     os: [android]
 
-<<<<<<< HEAD
-  '@esbuild/android-arm@0.25.2':
-    resolution: {integrity: sha512-NQhH7jFstVY5x8CKbcfa166GoV0EFkaPkCKBQkdPJFvo5u+nGXLEH/ooniLb3QI8Fk58YAx7nsPLozUWfCBOJA==}
-=======
   '@esbuild/android-arm@0.25.3':
     resolution: {integrity: sha512-PuwVXbnP87Tcff5I9ngV0lmiSu40xw1At6i3GsU77U7cjDDB4s0X2cyFuBiDa1SBk9DnvWwnGvVaGBqoFWPb7A==}
->>>>>>> cfb57742
     engines: {node: '>=18'}
     cpu: [arm]
     os: [android]
 
-<<<<<<< HEAD
-  '@esbuild/android-x64@0.25.2':
-    resolution: {integrity: sha512-Ffcx+nnma8Sge4jzddPHCZVRvIfQ0kMsUsCMcJRHkGJ1cDmhe4SsrYIjLUKn1xpHZybmOqCWwB0zQvsjdEHtkg==}
-=======
   '@esbuild/android-x64@0.25.3':
     resolution: {integrity: sha512-ogtTpYHT/g1GWS/zKM0cc/tIebFjm1F9Aw1boQ2Y0eUQ+J89d0jFY//s9ei9jVIlkYi8AfOjiixcLJSGNSOAdQ==}
->>>>>>> cfb57742
     engines: {node: '>=18'}
     cpu: [x64]
     os: [android]
 
-<<<<<<< HEAD
-  '@esbuild/darwin-arm64@0.25.2':
-    resolution: {integrity: sha512-MpM6LUVTXAzOvN4KbjzU/q5smzryuoNjlriAIx+06RpecwCkL9JpenNzpKd2YMzLJFOdPqBpuub6eVRP5IgiSA==}
-=======
   '@esbuild/darwin-arm64@0.25.3':
     resolution: {integrity: sha512-eESK5yfPNTqpAmDfFWNsOhmIOaQA59tAcF/EfYvo5/QWQCzXn5iUSOnqt3ra3UdzBv073ykTtmeLJZGt3HhA+w==}
->>>>>>> cfb57742
     engines: {node: '>=18'}
     cpu: [arm64]
     os: [darwin]
 
-<<<<<<< HEAD
-  '@esbuild/darwin-x64@0.25.2':
-    resolution: {integrity: sha512-5eRPrTX7wFyuWe8FqEFPG2cU0+butQQVNcT4sVipqjLYQjjh8a8+vUTfgBKM88ObB85ahsnTwF7PSIt6PG+QkA==}
-=======
   '@esbuild/darwin-x64@0.25.3':
     resolution: {integrity: sha512-Kd8glo7sIZtwOLcPbW0yLpKmBNWMANZhrC1r6K++uDR2zyzb6AeOYtI6udbtabmQpFaxJ8uduXMAo1gs5ozz8A==}
->>>>>>> cfb57742
     engines: {node: '>=18'}
     cpu: [x64]
     os: [darwin]
 
-<<<<<<< HEAD
-  '@esbuild/freebsd-arm64@0.25.2':
-    resolution: {integrity: sha512-mLwm4vXKiQ2UTSX4+ImyiPdiHjiZhIaE9QvC7sw0tZ6HoNMjYAqQpGyui5VRIi5sGd+uWq940gdCbY3VLvsO1w==}
-=======
   '@esbuild/freebsd-arm64@0.25.3':
     resolution: {integrity: sha512-EJiyS70BYybOBpJth3M0KLOus0n+RRMKTYzhYhFeMwp7e/RaajXvP+BWlmEXNk6uk+KAu46j/kaQzr6au+JcIw==}
->>>>>>> cfb57742
     engines: {node: '>=18'}
     cpu: [arm64]
     os: [freebsd]
 
-<<<<<<< HEAD
-  '@esbuild/freebsd-x64@0.25.2':
-    resolution: {integrity: sha512-6qyyn6TjayJSwGpm8J9QYYGQcRgc90nmfdUb0O7pp1s4lTY+9D0H9O02v5JqGApUyiHOtkz6+1hZNvNtEhbwRQ==}
-=======
   '@esbuild/freebsd-x64@0.25.3':
     resolution: {integrity: sha512-Q+wSjaLpGxYf7zC0kL0nDlhsfuFkoN+EXrx2KSB33RhinWzejOd6AvgmP5JbkgXKmjhmpfgKZq24pneodYqE8Q==}
->>>>>>> cfb57742
     engines: {node: '>=18'}
     cpu: [x64]
     os: [freebsd]
 
-<<<<<<< HEAD
-  '@esbuild/linux-arm64@0.25.2':
-    resolution: {integrity: sha512-gq/sjLsOyMT19I8obBISvhoYiZIAaGF8JpeXu1u8yPv8BE5HlWYobmlsfijFIZ9hIVGYkbdFhEqC0NvM4kNO0g==}
-=======
   '@esbuild/linux-arm64@0.25.3':
     resolution: {integrity: sha512-xCUgnNYhRD5bb1C1nqrDV1PfkwgbswTTBRbAd8aH5PhYzikdf/ddtsYyMXFfGSsb/6t6QaPSzxtbfAZr9uox4A==}
->>>>>>> cfb57742
     engines: {node: '>=18'}
     cpu: [arm64]
     os: [linux]
 
-<<<<<<< HEAD
-  '@esbuild/linux-arm@0.25.2':
-    resolution: {integrity: sha512-UHBRgJcmjJv5oeQF8EpTRZs/1knq6loLxTsjc3nxO9eXAPDLcWW55flrMVc97qFPbmZP31ta1AZVUKQzKTzb0g==}
-=======
   '@esbuild/linux-arm@0.25.3':
     resolution: {integrity: sha512-dUOVmAUzuHy2ZOKIHIKHCm58HKzFqd+puLaS424h6I85GlSDRZIA5ycBixb3mFgM0Jdh+ZOSB6KptX30DD8YOQ==}
->>>>>>> cfb57742
     engines: {node: '>=18'}
     cpu: [arm]
     os: [linux]
 
-<<<<<<< HEAD
-  '@esbuild/linux-ia32@0.25.2':
-    resolution: {integrity: sha512-bBYCv9obgW2cBP+2ZWfjYTU+f5cxRoGGQ5SeDbYdFCAZpYWrfjjfYwvUpP8MlKbP0nwZ5gyOU/0aUzZ5HWPuvQ==}
-=======
   '@esbuild/linux-ia32@0.25.3':
     resolution: {integrity: sha512-yplPOpczHOO4jTYKmuYuANI3WhvIPSVANGcNUeMlxH4twz/TeXuzEP41tGKNGWJjuMhotpGabeFYGAOU2ummBw==}
->>>>>>> cfb57742
     engines: {node: '>=18'}
     cpu: [ia32]
     os: [linux]
 
-<<<<<<< HEAD
-  '@esbuild/linux-loong64@0.25.2':
-    resolution: {integrity: sha512-SHNGiKtvnU2dBlM5D8CXRFdd+6etgZ9dXfaPCeJtz+37PIUlixvlIhI23L5khKXs3DIzAn9V8v+qb1TRKrgT5w==}
-=======
   '@esbuild/linux-loong64@0.25.3':
     resolution: {integrity: sha512-P4BLP5/fjyihmXCELRGrLd793q/lBtKMQl8ARGpDxgzgIKJDRJ/u4r1A/HgpBpKpKZelGct2PGI4T+axcedf6g==}
->>>>>>> cfb57742
     engines: {node: '>=18'}
     cpu: [loong64]
     os: [linux]
 
-<<<<<<< HEAD
-  '@esbuild/linux-mips64el@0.25.2':
-    resolution: {integrity: sha512-hDDRlzE6rPeoj+5fsADqdUZl1OzqDYow4TB4Y/3PlKBD0ph1e6uPHzIQcv2Z65u2K0kpeByIyAjCmjn1hJgG0Q==}
-=======
   '@esbuild/linux-mips64el@0.25.3':
     resolution: {integrity: sha512-eRAOV2ODpu6P5divMEMa26RRqb2yUoYsuQQOuFUexUoQndm4MdpXXDBbUoKIc0iPa4aCO7gIhtnYomkn2x+bag==}
->>>>>>> cfb57742
     engines: {node: '>=18'}
     cpu: [mips64el]
     os: [linux]
 
-<<<<<<< HEAD
-  '@esbuild/linux-ppc64@0.25.2':
-    resolution: {integrity: sha512-tsHu2RRSWzipmUi9UBDEzc0nLc4HtpZEI5Ba+Omms5456x5WaNuiG3u7xh5AO6sipnJ9r4cRWQB2tUjPyIkc6g==}
-=======
   '@esbuild/linux-ppc64@0.25.3':
     resolution: {integrity: sha512-ZC4jV2p7VbzTlnl8nZKLcBkfzIf4Yad1SJM4ZMKYnJqZFD4rTI+pBG65u8ev4jk3/MPwY9DvGn50wi3uhdaghg==}
->>>>>>> cfb57742
     engines: {node: '>=18'}
     cpu: [ppc64]
     os: [linux]
 
-<<<<<<< HEAD
-  '@esbuild/linux-riscv64@0.25.2':
-    resolution: {integrity: sha512-k4LtpgV7NJQOml/10uPU0s4SAXGnowi5qBSjaLWMojNCUICNu7TshqHLAEbkBdAszL5TabfvQ48kK84hyFzjnw==}
-=======
   '@esbuild/linux-riscv64@0.25.3':
     resolution: {integrity: sha512-LDDODcFzNtECTrUUbVCs6j9/bDVqy7DDRsuIXJg6so+mFksgwG7ZVnTruYi5V+z3eE5y+BJZw7VvUadkbfg7QA==}
->>>>>>> cfb57742
     engines: {node: '>=18'}
     cpu: [riscv64]
     os: [linux]
 
-<<<<<<< HEAD
-  '@esbuild/linux-s390x@0.25.2':
-    resolution: {integrity: sha512-GRa4IshOdvKY7M/rDpRR3gkiTNp34M0eLTaC1a08gNrh4u488aPhuZOCpkF6+2wl3zAN7L7XIpOFBhnaE3/Q8Q==}
-=======
   '@esbuild/linux-s390x@0.25.3':
     resolution: {integrity: sha512-s+w/NOY2k0yC2p9SLen+ymflgcpRkvwwa02fqmAwhBRI3SC12uiS10edHHXlVWwfAagYSY5UpmT/zISXPMW3tQ==}
->>>>>>> cfb57742
     engines: {node: '>=18'}
     cpu: [s390x]
     os: [linux]
 
-<<<<<<< HEAD
-  '@esbuild/linux-x64@0.25.2':
-    resolution: {integrity: sha512-QInHERlqpTTZ4FRB0fROQWXcYRD64lAoiegezDunLpalZMjcUcld3YzZmVJ2H/Cp0wJRZ8Xtjtj0cEHhYc/uUg==}
-=======
   '@esbuild/linux-x64@0.25.3':
     resolution: {integrity: sha512-nQHDz4pXjSDC6UfOE1Fw9Q8d6GCAd9KdvMZpfVGWSJztYCarRgSDfOVBY5xwhQXseiyxapkiSJi/5/ja8mRFFA==}
->>>>>>> cfb57742
     engines: {node: '>=18'}
     cpu: [x64]
     os: [linux]
 
-<<<<<<< HEAD
-  '@esbuild/netbsd-arm64@0.25.2':
-    resolution: {integrity: sha512-talAIBoY5M8vHc6EeI2WW9d/CkiO9MQJ0IOWX8hrLhxGbro/vBXJvaQXefW2cP0z0nQVTdQ/eNyGFV1GSKrxfw==}
-=======
   '@esbuild/netbsd-arm64@0.25.3':
     resolution: {integrity: sha512-1QaLtOWq0mzK6tzzp0jRN3eccmN3hezey7mhLnzC6oNlJoUJz4nym5ZD7mDnS/LZQgkrhEbEiTn515lPeLpgWA==}
->>>>>>> cfb57742
     engines: {node: '>=18'}
     cpu: [arm64]
     os: [netbsd]
 
-<<<<<<< HEAD
-  '@esbuild/netbsd-x64@0.25.2':
-    resolution: {integrity: sha512-voZT9Z+tpOxrvfKFyfDYPc4DO4rk06qamv1a/fkuzHpiVBMOhpjK+vBmWM8J1eiB3OLSMFYNaOaBNLXGChf5tg==}
-=======
   '@esbuild/netbsd-x64@0.25.3':
     resolution: {integrity: sha512-i5Hm68HXHdgv8wkrt+10Bc50zM0/eonPb/a/OFVfB6Qvpiirco5gBA5bz7S2SHuU+Y4LWn/zehzNX14Sp4r27g==}
->>>>>>> cfb57742
     engines: {node: '>=18'}
     cpu: [x64]
     os: [netbsd]
 
-<<<<<<< HEAD
-  '@esbuild/openbsd-arm64@0.25.2':
-    resolution: {integrity: sha512-dcXYOC6NXOqcykeDlwId9kB6OkPUxOEqU+rkrYVqJbK2hagWOMrsTGsMr8+rW02M+d5Op5NNlgMmjzecaRf7Tg==}
-=======
   '@esbuild/openbsd-arm64@0.25.3':
     resolution: {integrity: sha512-zGAVApJEYTbOC6H/3QBr2mq3upG/LBEXr85/pTtKiv2IXcgKV0RT0QA/hSXZqSvLEpXeIxah7LczB4lkiYhTAQ==}
->>>>>>> cfb57742
     engines: {node: '>=18'}
     cpu: [arm64]
     os: [openbsd]
 
-<<<<<<< HEAD
-  '@esbuild/openbsd-x64@0.25.2':
-    resolution: {integrity: sha512-t/TkWwahkH0Tsgoq1Ju7QfgGhArkGLkF1uYz8nQS/PPFlXbP5YgRpqQR3ARRiC2iXoLTWFxc6DJMSK10dVXluw==}
-=======
   '@esbuild/openbsd-x64@0.25.3':
     resolution: {integrity: sha512-fpqctI45NnCIDKBH5AXQBsD0NDPbEFczK98hk/aa6HJxbl+UtLkJV2+Bvy5hLSLk3LHmqt0NTkKNso1A9y1a4w==}
->>>>>>> cfb57742
     engines: {node: '>=18'}
     cpu: [x64]
     os: [openbsd]
 
-<<<<<<< HEAD
-  '@esbuild/sunos-x64@0.25.2':
-    resolution: {integrity: sha512-cfZH1co2+imVdWCjd+D1gf9NjkchVhhdpgb1q5y6Hcv9TP6Zi9ZG/beI3ig8TvwT9lH9dlxLq5MQBBgwuj4xvA==}
-=======
   '@esbuild/sunos-x64@0.25.3':
     resolution: {integrity: sha512-ROJhm7d8bk9dMCUZjkS8fgzsPAZEjtRJqCAmVgB0gMrvG7hfmPmz9k1rwO4jSiblFjYmNvbECL9uhaPzONMfgA==}
->>>>>>> cfb57742
     engines: {node: '>=18'}
     cpu: [x64]
     os: [sunos]
 
-<<<<<<< HEAD
-  '@esbuild/win32-arm64@0.25.2':
-    resolution: {integrity: sha512-7Loyjh+D/Nx/sOTzV8vfbB3GJuHdOQyrOryFdZvPHLf42Tk9ivBU5Aedi7iyX+x6rbn2Mh68T4qq1SDqJBQO5Q==}
-=======
   '@esbuild/win32-arm64@0.25.3':
     resolution: {integrity: sha512-YWcow8peiHpNBiIXHwaswPnAXLsLVygFwCB3A7Bh5jRkIBFWHGmNQ48AlX4xDvQNoMZlPYzjVOQDYEzWCqufMQ==}
->>>>>>> cfb57742
     engines: {node: '>=18'}
     cpu: [arm64]
     os: [win32]
 
-<<<<<<< HEAD
-  '@esbuild/win32-ia32@0.25.2':
-    resolution: {integrity: sha512-WRJgsz9un0nqZJ4MfhabxaD9Ft8KioqU3JMinOTvobbX6MOSUigSBlogP8QB3uxpJDsFS6yN+3FDBdqE5lg9kg==}
-=======
   '@esbuild/win32-ia32@0.25.3':
     resolution: {integrity: sha512-qspTZOIGoXVS4DpNqUYUs9UxVb04khS1Degaw/MnfMe7goQ3lTfQ13Vw4qY/Nj0979BGvMRpAYbs/BAxEvU8ew==}
->>>>>>> cfb57742
     engines: {node: '>=18'}
     cpu: [ia32]
     os: [win32]
 
-<<<<<<< HEAD
-  '@esbuild/win32-x64@0.25.2':
-    resolution: {integrity: sha512-kM3HKb16VIXZyIeVrM1ygYmZBKybX8N4p754bw390wGO3Tf2j4L2/WYL+4suWujpgf6GBYs3jv7TyUivdd05JA==}
-=======
   '@esbuild/win32-x64@0.25.3':
     resolution: {integrity: sha512-ICgUR+kPimx0vvRzf+N/7L7tVSQeE3BYY+NhHRHXS1kBuPO7z2+7ea2HbhDyZdTephgvNvKrlDDKUexuCVBVvg==}
->>>>>>> cfb57742
     engines: {node: '>=18'}
     cpu: [x64]
     os: [win32]
@@ -1030,19 +901,11 @@
     resolution: {integrity: sha512-xUtoPkMggbz0MPyPiIWr1Kp4aeWJjDZ6SMvURhimjdZgsRuDplF5/s9hcgGhyXMhs+6vpnuoiZ2kFiu3FMnS8Q==}
     engines: {node: '>=18'}
 
-<<<<<<< HEAD
-  es-module-lexer@1.6.0:
-    resolution: {integrity: sha512-qqnD1yMU6tk/jnaMosogGySTZP8YtUgAffA9nMN+E/rjxcfRQ6IEk7IiozUjgxKoFHBGjTLnrHB/YC45r/59EQ==}
-
-  esbuild@0.25.2:
-    resolution: {integrity: sha512-16854zccKPnC+toMywC+uKNeYSv+/eXkevRAfwRD/G9Cleq66m8XFIrigkbvauLLlCfDL45Q2cWegSg53gGBnQ==}
-=======
   es-module-lexer@1.7.0:
     resolution: {integrity: sha512-jEQoCwk8hyb2AZziIOLhDqpm5+2ww5uIE6lkO/6jcOCusfk6LhMHpXXfBLXTZ7Ydyt0j4VoUQv6uGNYbdW+kBA==}
 
   esbuild@0.25.3:
     resolution: {integrity: sha512-qKA6Pvai73+M2FtftpNKRxJ78GIjmFXFxd/1DVBqGo/qNhLSfv+G12n9pNoWdytJC8U00TrViOwpjT0zgqQS8Q==}
->>>>>>> cfb57742
     engines: {node: '>=18'}
     hasBin: true
 
@@ -2190,82 +2053,6 @@
       human-id: 4.1.1
       prettier: 2.8.8
 
-<<<<<<< HEAD
-  '@esbuild/aix-ppc64@0.25.2':
-    optional: true
-
-  '@esbuild/android-arm64@0.25.2':
-    optional: true
-
-  '@esbuild/android-arm@0.25.2':
-    optional: true
-
-  '@esbuild/android-x64@0.25.2':
-    optional: true
-
-  '@esbuild/darwin-arm64@0.25.2':
-    optional: true
-
-  '@esbuild/darwin-x64@0.25.2':
-    optional: true
-
-  '@esbuild/freebsd-arm64@0.25.2':
-    optional: true
-
-  '@esbuild/freebsd-x64@0.25.2':
-    optional: true
-
-  '@esbuild/linux-arm64@0.25.2':
-    optional: true
-
-  '@esbuild/linux-arm@0.25.2':
-    optional: true
-
-  '@esbuild/linux-ia32@0.25.2':
-    optional: true
-
-  '@esbuild/linux-loong64@0.25.2':
-    optional: true
-
-  '@esbuild/linux-mips64el@0.25.2':
-    optional: true
-
-  '@esbuild/linux-ppc64@0.25.2':
-    optional: true
-
-  '@esbuild/linux-riscv64@0.25.2':
-    optional: true
-
-  '@esbuild/linux-s390x@0.25.2':
-    optional: true
-
-  '@esbuild/linux-x64@0.25.2':
-    optional: true
-
-  '@esbuild/netbsd-arm64@0.25.2':
-    optional: true
-
-  '@esbuild/netbsd-x64@0.25.2':
-    optional: true
-
-  '@esbuild/openbsd-arm64@0.25.2':
-    optional: true
-
-  '@esbuild/openbsd-x64@0.25.2':
-    optional: true
-
-  '@esbuild/sunos-x64@0.25.2':
-    optional: true
-
-  '@esbuild/win32-arm64@0.25.2':
-    optional: true
-
-  '@esbuild/win32-ia32@0.25.2':
-    optional: true
-
-  '@esbuild/win32-x64@0.25.2':
-    optional: true
-=======
   '@esbuild/aix-ppc64@0.25.3':
     optional: true
 
@@ -2345,7 +2132,6 @@
     dependencies:
       eslint: 9.25.1
       eslint-visitor-keys: 3.4.3
->>>>>>> cfb57742
 
   '@eslint-community/eslint-utils@4.6.1(eslint@9.25.1)':
     dependencies:
@@ -2899,11 +2685,7 @@
 
   es-module-lexer@1.7.0: {}
 
-<<<<<<< HEAD
-  esbuild@0.25.2:
-=======
   esbuild@0.25.3:
->>>>>>> cfb57742
     optionalDependencies:
       '@esbuild/aix-ppc64': 0.25.3
       '@esbuild/android-arm': 0.25.3
@@ -3672,11 +3454,7 @@
 
   tsx@4.19.4:
     dependencies:
-<<<<<<< HEAD
-      esbuild: 0.25.2
-=======
       esbuild: 0.25.3
->>>>>>> cfb57742
       get-tsconfig: 4.8.1
     optionalDependencies:
       fsevents: 2.3.3
@@ -3693,11 +3471,7 @@
       lunr: 2.3.9
       markdown-it: 14.1.0
       minimatch: 9.0.5
-<<<<<<< HEAD
-      typescript: 5.8.2
-=======
       typescript: 5.8.3
->>>>>>> cfb57742
       yaml: 2.7.0
 
   typescript-eslint@8.31.1(eslint@9.25.1)(typescript@5.8.3):
