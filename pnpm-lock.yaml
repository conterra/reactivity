lockfileVersion: '9.0'

settings:
  autoInstallPeers: true
  excludeLinksFromLockfile: false

overrides:
  rollup@>=4.0.0 <4.22.4: '>=4.22.4'
  cross-spawn@<7.0.5: '>=7.0.5'
  '@eslint/plugin-kit@<0.2.3': '>=0.2.3'
  '@eslint/plugin-kit@<0.3.4': '>=0.3.4'
  esbuild@<0.25.0: '>=0.25.0'
  '@babel/runtime@<7.26.10': '>=7.26.10'
  brace-expansion@>=1.0.0 <=1.1.11: ^1.1.12
  brace-expansion@>=2.0.0 <=2.0.1: ^2.0.2
  tmp@<=0.2.3: ^0.2.4

importers:

  .:
    devDependencies:
      '@changesets/cli':
        specifier: ^2.29.5
        version: 2.29.5
      '@eslint/js':
        specifier: ^9.32.0
        version: 9.32.0
      '@types/node':
        specifier: ^20.19.9
        version: 20.19.9
      concurrently:
        specifier: ^9.2.0
        version: 9.2.0
      esbuild:
        specifier: ^0.25.8
        version: 0.25.8
      eslint:
        specifier: ^9.32.0
        version: 9.32.0
      eslint-config-prettier:
        specifier: ^10.1.8
        version: 10.1.8(eslint@9.32.0)
      eslint-plugin-headers:
        specifier: 1.3.3
        version: 1.3.3(eslint@9.32.0)
      eslint-plugin-vue:
        specifier: ^10.4.0
        version: 10.4.0(@typescript-eslint/parser@8.39.0(eslint@9.32.0)(typescript@5.9.2))(eslint@9.32.0)(vue-eslint-parser@10.2.0(eslint@9.32.0))
      happy-dom:
        specifier: ^18.0.1
        version: 18.0.1
      husky:
        specifier: ^9.1.7
        version: 9.1.7
      lint-staged:
        specifier: ^16.1.4
        version: 16.1.4
      prettier:
        specifier: ^3.6.2
        version: 3.6.2
      rimraf:
<<<<<<< HEAD
        specifier: ^5.0.7
        version: 5.0.7
      rollup-plugin-esbuild:
        specifier: ^6.1.1
        version: 6.1.1(esbuild@0.21.3)(rollup@4.14.1)
=======
        specifier: ^6.0.1
        version: 6.0.1
>>>>>>> 213c345d
      tsx:
        specifier: ^4.20.3
        version: 4.20.3
      typedoc:
        specifier: ^0.28.9
        version: 0.28.9(typescript@5.9.2)
      typescript:
        specifier: ^5.9.2
        version: 5.9.2
      typescript-eslint:
        specifier: ^8.39.0
        version: 8.39.0(eslint@9.32.0)(typescript@5.9.2)
      vite:
        specifier: ^7.1.1
        version: 7.1.1(@types/node@20.19.9)(tsx@4.20.3)(yaml@2.8.0)
      vitest:
        specifier: ^3.2.4
        version: 3.2.4(@types/node@20.19.9)(happy-dom@18.0.1)(tsx@4.20.3)(yaml@2.8.0)
      vue-eslint-parser:
        specifier: ^10.2.0
        version: 10.2.0(eslint@9.32.0)

  packages/reactivity-core:
    dependencies:
      '@preact/signals-core':
        specifier: 1.11.0
        version: 1.11.0
    devDependencies:
      project-root:
        specifier: workspace:*
        version: link:../..

  packages/reactivity-events:
    dependencies:
      '@conterra/reactivity-core':
        specifier: workspace:^
        version: link:../reactivity-core
    devDependencies:
      project-root:
        specifier: workspace:*
        version: link:../..

  packages/reactivity-decorators:
    dependencies:
      '@conterra/reactivity-core':
        specifier: workspace:^
        version: link:../reactivity-core
    devDependencies:
      project-root:
        specifier: workspace:*
        version: link:../..

  playground:
    dependencies:
      '@conterra/reactivity-core':
        specifier: workspace:^
        version: link:../packages/reactivity-core
      '@conterra/reactivity-events':
        specifier: workspace:^
        version: link:../packages/reactivity-events
      '@mdi/font':
        specifier: ^7.4.47
        version: 7.4.47
      vue:
        specifier: ^3.5.18
        version: 3.5.18(typescript@5.9.2)
      vuetify:
        specifier: ^3.9.4
        version: 3.9.4(typescript@5.9.2)(vue@3.5.18(typescript@5.9.2))
    devDependencies:
      '@vitejs/plugin-vue':
        specifier: ^6.0.1
        version: 6.0.1(vite@7.1.1(@types/node@22.13.9)(tsx@4.20.3)(yaml@2.8.0))(vue@3.5.18(typescript@5.9.2))
      eslint-plugin-vue:
        specifier: ^10.4.0
        version: 10.4.0(@typescript-eslint/parser@8.39.0(eslint@9.32.0)(typescript@5.9.2))(eslint@9.32.0)(vue-eslint-parser@10.2.0(eslint@9.32.0))
      vite:
        specifier: ^7.1.1
        version: 7.1.1(@types/node@22.13.9)(tsx@4.20.3)(yaml@2.8.0)

packages:

  '@babel/helper-string-parser@7.27.1':
    resolution: {integrity: sha512-qMlSxKbpRlAridDExk92nSobyDdpPijUq2DW6oDnUqd0iOGxmQjyqhMIihI9+zv4LPyZdRje2cavWPbCbWm3eA==}
    engines: {node: '>=6.9.0'}

  '@babel/helper-validator-identifier@7.27.1':
    resolution: {integrity: sha512-D2hP9eA+Sqx1kBZgzxZh0y1trbuU+JoDkiEwqhQ36nodYqJwyEIhPSdMNd7lOm/4io72luTPWH20Yda0xOuUow==}
    engines: {node: '>=6.9.0'}

  '@babel/parser@7.28.0':
    resolution: {integrity: sha512-jVZGvOxOuNSsuQuLRTh13nU0AogFlw32w/MT+LV6D3sP5WdbW61E77RnkbaO2dUvmPAYrBDJXGn5gGS6tH4j8g==}
    engines: {node: '>=6.0.0'}
    hasBin: true

  '@babel/runtime@7.27.0':
    resolution: {integrity: sha512-VtPOkrdPHZsKc/clNqyi9WUA8TINkZ4cGk63UUE3u4pmB2k+ZMQRDuIOagv8UVd6j7k0T3+RRIb7beKTebNbcw==}
    engines: {node: '>=6.9.0'}

  '@babel/types@7.28.1':
    resolution: {integrity: sha512-x0LvFTekgSX+83TI28Y9wYPUfzrnl2aT5+5QLnO6v7mSJYtEEevuDRN0F0uSHRk1G1IWZC43o00Y0xDDrpBGPQ==}
    engines: {node: '>=6.9.0'}

  '@changesets/apply-release-plan@7.0.12':
    resolution: {integrity: sha512-EaET7As5CeuhTzvXTQCRZeBUcisoYPDDcXvgTE/2jmmypKp0RC7LxKj/yzqeh/1qFTZI7oDGFcL1PHRuQuketQ==}

  '@changesets/assemble-release-plan@6.0.9':
    resolution: {integrity: sha512-tPgeeqCHIwNo8sypKlS3gOPmsS3wP0zHt67JDuL20P4QcXiw/O4Hl7oXiuLnP9yg+rXLQ2sScdV1Kkzde61iSQ==}

  '@changesets/changelog-git@0.2.1':
    resolution: {integrity: sha512-x/xEleCFLH28c3bQeQIyeZf8lFXyDFVn1SgcBiR2Tw/r4IAWlk1fzxCEZ6NxQAjF2Nwtczoen3OA2qR+UawQ8Q==}

  '@changesets/cli@2.29.5':
    resolution: {integrity: sha512-0j0cPq3fgxt2dPdFsg4XvO+6L66RC0pZybT9F4dG5TBrLA3jA/1pNkdTXH9IBBVHkgsKrNKenI3n1mPyPlIydg==}
    hasBin: true

  '@changesets/config@3.1.1':
    resolution: {integrity: sha512-bd+3Ap2TKXxljCggI0mKPfzCQKeV/TU4yO2h2C6vAihIo8tzseAn2e7klSuiyYYXvgu53zMN1OeYMIQkaQoWnA==}

  '@changesets/errors@0.2.0':
    resolution: {integrity: sha512-6BLOQUscTpZeGljvyQXlWOItQyU71kCdGz7Pi8H8zdw6BI0g3m43iL4xKUVPWtG+qrrL9DTjpdn8eYuCQSRpow==}

  '@changesets/get-dependents-graph@2.1.3':
    resolution: {integrity: sha512-gphr+v0mv2I3Oxt19VdWRRUxq3sseyUpX9DaHpTUmLj92Y10AGy+XOtV+kbM6L/fDcpx7/ISDFK6T8A/P3lOdQ==}

  '@changesets/get-release-plan@4.0.13':
    resolution: {integrity: sha512-DWG1pus72FcNeXkM12tx+xtExyH/c9I1z+2aXlObH3i9YA7+WZEVaiHzHl03thpvAgWTRaH64MpfHxozfF7Dvg==}

  '@changesets/get-version-range-type@0.4.0':
    resolution: {integrity: sha512-hwawtob9DryoGTpixy1D3ZXbGgJu1Rhr+ySH2PvTLHvkZuQ7sRT4oQwMh0hbqZH1weAooedEjRsbrWcGLCeyVQ==}

  '@changesets/git@3.0.4':
    resolution: {integrity: sha512-BXANzRFkX+XcC1q/d27NKvlJ1yf7PSAgi8JG6dt8EfbHFHi4neau7mufcSca5zRhwOL8j9s6EqsxmT+s+/E6Sw==}

  '@changesets/logger@0.1.1':
    resolution: {integrity: sha512-OQtR36ZlnuTxKqoW4Sv6x5YIhOmClRd5pWsjZsddYxpWs517R0HkyiefQPIytCVh4ZcC5x9XaG8KTdd5iRQUfg==}

  '@changesets/parse@0.4.1':
    resolution: {integrity: sha512-iwksMs5Bf/wUItfcg+OXrEpravm5rEd9Bf4oyIPL4kVTmJQ7PNDSd6MDYkpSJR1pn7tz/k8Zf2DhTCqX08Ou+Q==}

  '@changesets/pre@2.0.2':
    resolution: {integrity: sha512-HaL/gEyFVvkf9KFg6484wR9s0qjAXlZ8qWPDkTyKF6+zqjBe/I2mygg3MbpZ++hdi0ToqNUF8cjj7fBy0dg8Ug==}

  '@changesets/read@0.6.5':
    resolution: {integrity: sha512-UPzNGhsSjHD3Veb0xO/MwvasGe8eMyNrR/sT9gR8Q3DhOQZirgKhhXv/8hVsI0QpPjR004Z9iFxoJU6in3uGMg==}

  '@changesets/should-skip-package@0.1.2':
    resolution: {integrity: sha512-qAK/WrqWLNCP22UDdBTMPH5f41elVDlsNyat180A33dWxuUDyNpg6fPi/FyTZwRriVjg0L8gnjJn2F9XAoF0qw==}

  '@changesets/types@4.1.0':
    resolution: {integrity: sha512-LDQvVDv5Kb50ny2s25Fhm3d9QSZimsoUGBsUioj6MC3qbMUCuC8GPIvk/M6IvXx3lYhAs0lwWUQLb+VIEUCECw==}

  '@changesets/types@6.1.0':
    resolution: {integrity: sha512-rKQcJ+o1nKNgeoYRHKOS07tAMNd3YSN0uHaJOZYjBAgxfV7TUE7JE+z4BzZdQwb5hKaYbayKN5KrYV7ODb2rAA==}

  '@changesets/write@0.4.0':
    resolution: {integrity: sha512-CdTLvIOPiCNuH71pyDu3rA+Q0n65cmAbXnwWH84rKGiFumFzkmHNT8KHTMEchcxN+Kl8I54xGUhJ7l3E7X396Q==}

  '@esbuild/aix-ppc64@0.25.8':
    resolution: {integrity: sha512-urAvrUedIqEiFR3FYSLTWQgLu5tb+m0qZw0NBEasUeo6wuqatkMDaRT+1uABiGXEu5vqgPd7FGE1BhsAIy9QVA==}
    engines: {node: '>=18'}
    cpu: [ppc64]
    os: [aix]

  '@esbuild/android-arm64@0.25.8':
    resolution: {integrity: sha512-OD3p7LYzWpLhZEyATcTSJ67qB5D+20vbtr6vHlHWSQYhKtzUYrETuWThmzFpZtFsBIxRvhO07+UgVA9m0i/O1w==}
    engines: {node: '>=18'}
    cpu: [arm64]
    os: [android]

  '@esbuild/android-arm@0.25.8':
    resolution: {integrity: sha512-RONsAvGCz5oWyePVnLdZY/HHwA++nxYWIX1atInlaW6SEkwq6XkP3+cb825EUcRs5Vss/lGh/2YxAb5xqc07Uw==}
    engines: {node: '>=18'}
    cpu: [arm]
    os: [android]

  '@esbuild/android-x64@0.25.8':
    resolution: {integrity: sha512-yJAVPklM5+4+9dTeKwHOaA+LQkmrKFX96BM0A/2zQrbS6ENCmxc4OVoBs5dPkCCak2roAD+jKCdnmOqKszPkjA==}
    engines: {node: '>=18'}
    cpu: [x64]
    os: [android]

  '@esbuild/darwin-arm64@0.25.8':
    resolution: {integrity: sha512-Jw0mxgIaYX6R8ODrdkLLPwBqHTtYHJSmzzd+QeytSugzQ0Vg4c5rDky5VgkoowbZQahCbsv1rT1KW72MPIkevw==}
    engines: {node: '>=18'}
    cpu: [arm64]
    os: [darwin]

  '@esbuild/darwin-x64@0.25.8':
    resolution: {integrity: sha512-Vh2gLxxHnuoQ+GjPNvDSDRpoBCUzY4Pu0kBqMBDlK4fuWbKgGtmDIeEC081xi26PPjn+1tct+Bh8FjyLlw1Zlg==}
    engines: {node: '>=18'}
    cpu: [x64]
    os: [darwin]

  '@esbuild/freebsd-arm64@0.25.8':
    resolution: {integrity: sha512-YPJ7hDQ9DnNe5vxOm6jaie9QsTwcKedPvizTVlqWG9GBSq+BuyWEDazlGaDTC5NGU4QJd666V0yqCBL2oWKPfA==}
    engines: {node: '>=18'}
    cpu: [arm64]
    os: [freebsd]

  '@esbuild/freebsd-x64@0.25.8':
    resolution: {integrity: sha512-MmaEXxQRdXNFsRN/KcIimLnSJrk2r5H8v+WVafRWz5xdSVmWLoITZQXcgehI2ZE6gioE6HirAEToM/RvFBeuhw==}
    engines: {node: '>=18'}
    cpu: [x64]
    os: [freebsd]

  '@esbuild/linux-arm64@0.25.8':
    resolution: {integrity: sha512-WIgg00ARWv/uYLU7lsuDK00d/hHSfES5BzdWAdAig1ioV5kaFNrtK8EqGcUBJhYqotlUByUKz5Qo6u8tt7iD/w==}
    engines: {node: '>=18'}
    cpu: [arm64]
    os: [linux]

  '@esbuild/linux-arm@0.25.8':
    resolution: {integrity: sha512-FuzEP9BixzZohl1kLf76KEVOsxtIBFwCaLupVuk4eFVnOZfU+Wsn+x5Ryam7nILV2pkq2TqQM9EZPsOBuMC+kg==}
    engines: {node: '>=18'}
    cpu: [arm]
    os: [linux]

  '@esbuild/linux-ia32@0.25.8':
    resolution: {integrity: sha512-A1D9YzRX1i+1AJZuFFUMP1E9fMaYY+GnSQil9Tlw05utlE86EKTUA7RjwHDkEitmLYiFsRd9HwKBPEftNdBfjg==}
    engines: {node: '>=18'}
    cpu: [ia32]
    os: [linux]

  '@esbuild/linux-loong64@0.25.8':
    resolution: {integrity: sha512-O7k1J/dwHkY1RMVvglFHl1HzutGEFFZ3kNiDMSOyUrB7WcoHGf96Sh+64nTRT26l3GMbCW01Ekh/ThKM5iI7hQ==}
    engines: {node: '>=18'}
    cpu: [loong64]
    os: [linux]

  '@esbuild/linux-mips64el@0.25.8':
    resolution: {integrity: sha512-uv+dqfRazte3BzfMp8PAQXmdGHQt2oC/y2ovwpTteqrMx2lwaksiFZ/bdkXJC19ttTvNXBuWH53zy/aTj1FgGw==}
    engines: {node: '>=18'}
    cpu: [mips64el]
    os: [linux]

  '@esbuild/linux-ppc64@0.25.8':
    resolution: {integrity: sha512-GyG0KcMi1GBavP5JgAkkstMGyMholMDybAf8wF5A70CALlDM2p/f7YFE7H92eDeH/VBtFJA5MT4nRPDGg4JuzQ==}
    engines: {node: '>=18'}
    cpu: [ppc64]
    os: [linux]

  '@esbuild/linux-riscv64@0.25.8':
    resolution: {integrity: sha512-rAqDYFv3yzMrq7GIcen3XP7TUEG/4LK86LUPMIz6RT8A6pRIDn0sDcvjudVZBiiTcZCY9y2SgYX2lgK3AF+1eg==}
    engines: {node: '>=18'}
    cpu: [riscv64]
    os: [linux]

  '@esbuild/linux-s390x@0.25.8':
    resolution: {integrity: sha512-Xutvh6VjlbcHpsIIbwY8GVRbwoviWT19tFhgdA7DlenLGC/mbc3lBoVb7jxj9Z+eyGqvcnSyIltYUrkKzWqSvg==}
    engines: {node: '>=18'}
    cpu: [s390x]
    os: [linux]

  '@esbuild/linux-x64@0.25.8':
    resolution: {integrity: sha512-ASFQhgY4ElXh3nDcOMTkQero4b1lgubskNlhIfJrsH5OKZXDpUAKBlNS0Kx81jwOBp+HCeZqmoJuihTv57/jvQ==}
    engines: {node: '>=18'}
    cpu: [x64]
    os: [linux]

  '@esbuild/netbsd-arm64@0.25.8':
    resolution: {integrity: sha512-d1KfruIeohqAi6SA+gENMuObDbEjn22olAR7egqnkCD9DGBG0wsEARotkLgXDu6c4ncgWTZJtN5vcgxzWRMzcw==}
    engines: {node: '>=18'}
    cpu: [arm64]
    os: [netbsd]

  '@esbuild/netbsd-x64@0.25.8':
    resolution: {integrity: sha512-nVDCkrvx2ua+XQNyfrujIG38+YGyuy2Ru9kKVNyh5jAys6n+l44tTtToqHjino2My8VAY6Lw9H7RI73XFi66Cg==}
    engines: {node: '>=18'}
    cpu: [x64]
    os: [netbsd]

  '@esbuild/openbsd-arm64@0.25.8':
    resolution: {integrity: sha512-j8HgrDuSJFAujkivSMSfPQSAa5Fxbvk4rgNAS5i3K+r8s1X0p1uOO2Hl2xNsGFppOeHOLAVgYwDVlmxhq5h+SQ==}
    engines: {node: '>=18'}
    cpu: [arm64]
    os: [openbsd]

  '@esbuild/openbsd-x64@0.25.8':
    resolution: {integrity: sha512-1h8MUAwa0VhNCDp6Af0HToI2TJFAn1uqT9Al6DJVzdIBAd21m/G0Yfc77KDM3uF3T/YaOgQq3qTJHPbTOInaIQ==}
    engines: {node: '>=18'}
    cpu: [x64]
    os: [openbsd]

  '@esbuild/openharmony-arm64@0.25.8':
    resolution: {integrity: sha512-r2nVa5SIK9tSWd0kJd9HCffnDHKchTGikb//9c7HX+r+wHYCpQrSgxhlY6KWV1nFo1l4KFbsMlHk+L6fekLsUg==}
    engines: {node: '>=18'}
    cpu: [arm64]
    os: [openharmony]

  '@esbuild/sunos-x64@0.25.8':
    resolution: {integrity: sha512-zUlaP2S12YhQ2UzUfcCuMDHQFJyKABkAjvO5YSndMiIkMimPmxA+BYSBikWgsRpvyxuRnow4nS5NPnf9fpv41w==}
    engines: {node: '>=18'}
    cpu: [x64]
    os: [sunos]

  '@esbuild/win32-arm64@0.25.8':
    resolution: {integrity: sha512-YEGFFWESlPva8hGL+zvj2z/SaK+pH0SwOM0Nc/d+rVnW7GSTFlLBGzZkuSU9kFIGIo8q9X3ucpZhu8PDN5A2sQ==}
    engines: {node: '>=18'}
    cpu: [arm64]
    os: [win32]

  '@esbuild/win32-ia32@0.25.8':
    resolution: {integrity: sha512-hiGgGC6KZ5LZz58OL/+qVVoZiuZlUYlYHNAmczOm7bs2oE1XriPFi5ZHHrS8ACpV5EjySrnoCKmcbQMN+ojnHg==}
    engines: {node: '>=18'}
    cpu: [ia32]
    os: [win32]

  '@esbuild/win32-x64@0.25.8':
    resolution: {integrity: sha512-cn3Yr7+OaaZq1c+2pe+8yxC8E144SReCQjN6/2ynubzYjvyqZjTXfQJpAcQpsdJq3My7XADANiYGHoFC69pLQw==}
    engines: {node: '>=18'}
    cpu: [x64]
    os: [win32]

  '@eslint-community/eslint-utils@4.7.0':
    resolution: {integrity: sha512-dyybb3AcajC7uha6CvhdVRJqaKyn7w2YKqKyAN37NKYgZT36w+iRb0Dymmc5qEJ549c/S31cMMSFd75bteCpCw==}
    engines: {node: ^12.22.0 || ^14.17.0 || >=16.0.0}
    peerDependencies:
      eslint: ^6.0.0 || ^7.0.0 || >=8.0.0

  '@eslint-community/regexpp@4.12.1':
    resolution: {integrity: sha512-CCZCDJuduB9OUkFkY2IgppNZMi2lBQgD2qzwXkEia16cge2pijY/aXi96CJMquDMn3nJdlPV1A5KrJEXwfLNzQ==}
    engines: {node: ^12.0.0 || ^14.0.0 || >=16.0.0}

  '@eslint/config-array@0.21.0':
    resolution: {integrity: sha512-ENIdc4iLu0d93HeYirvKmrzshzofPw6VkZRKQGe9Nv46ZnWUzcF1xV01dcvEg/1wXUR61OmmlSfyeyO7EvjLxQ==}
    engines: {node: ^18.18.0 || ^20.9.0 || >=21.1.0}

  '@eslint/config-helpers@0.3.0':
    resolution: {integrity: sha512-ViuymvFmcJi04qdZeDc2whTHryouGcDlaxPqarTD0ZE10ISpxGUVZGZDx4w01upyIynL3iu6IXH2bS1NhclQMw==}
    engines: {node: ^18.18.0 || ^20.9.0 || >=21.1.0}

  '@eslint/core@0.15.1':
    resolution: {integrity: sha512-bkOp+iumZCCbt1K1CmWf0R9pM5yKpDv+ZXtvSyQpudrI9kuFLp+bM2WOPXImuD/ceQuaa8f5pj93Y7zyECIGNA==}
    engines: {node: ^18.18.0 || ^20.9.0 || >=21.1.0}

  '@eslint/eslintrc@3.3.1':
    resolution: {integrity: sha512-gtF186CXhIl1p4pJNGZw8Yc6RlshoePRvE0X91oPGb3vZ8pM3qOS9W9NGPat9LziaBV7XrJWGylNQXkGcnM3IQ==}
    engines: {node: ^18.18.0 || ^20.9.0 || >=21.1.0}

  '@eslint/js@9.32.0':
    resolution: {integrity: sha512-BBpRFZK3eX6uMLKz8WxFOBIFFcGFJ/g8XuwjTHCqHROSIsopI+ddn/d5Cfh36+7+e5edVS8dbSHnBNhrLEX0zg==}
    engines: {node: ^18.18.0 || ^20.9.0 || >=21.1.0}

  '@eslint/object-schema@2.1.6':
    resolution: {integrity: sha512-RBMg5FRL0I0gs51M/guSAj5/e14VQ4tpZnQNWwuDT66P14I43ItmPfIZRhO9fUVIPOAQXU47atlywZ/czoqFPA==}
    engines: {node: ^18.18.0 || ^20.9.0 || >=21.1.0}

  '@eslint/plugin-kit@0.3.4':
    resolution: {integrity: sha512-Ul5l+lHEcw3L5+k8POx6r74mxEYKG5kOb6Xpy2gCRW6zweT6TEhAf8vhxGgjhqrd/VO/Dirhsb+1hNpD1ue9hw==}
    engines: {node: ^18.18.0 || ^20.9.0 || >=21.1.0}

  '@gerrit0/mini-shiki@3.9.2':
    resolution: {integrity: sha512-Tvsj+AOO4Z8xLRJK900WkyfxHsZQu+Zm1//oT1w443PO6RiYMoq/4NGOhaNuZoUMYsjKIAPVQ6eOFMddj6yphQ==}

  '@humanfs/core@0.19.1':
    resolution: {integrity: sha512-5DyQ4+1JEUzejeK1JGICcideyfUbGixgS9jNgex5nqkW+cY7WZhxBigmieN5Qnw9ZosSNVC9KQKyb+GUaGyKUA==}
    engines: {node: '>=18.18.0'}

  '@humanfs/node@0.16.6':
    resolution: {integrity: sha512-YuI2ZHQL78Q5HbhDiBA1X4LmYdXCKCMQIfw0pw7piHJwyREFebJUvrQN4cMssyES6x+vfUbx1CIpaQUKYdQZOw==}
    engines: {node: '>=18.18.0'}

  '@humanwhocodes/module-importer@1.0.1':
    resolution: {integrity: sha512-bxveV4V8v5Yb4ncFTT3rPSgZBOpCkjfK0y4oVVVJwIuDVBRMDXrPyXRL988i5ap9m9bnyEEjWfm5WkBmtffLfA==}
    engines: {node: '>=12.22'}

  '@humanwhocodes/retry@0.3.1':
    resolution: {integrity: sha512-JBxkERygn7Bv/GbN5Rv8Ul6LVknS+5Bp6RgDC/O8gEBU/yeH5Ui5C/OlWrTb6qct7LjjfT6Re2NxB0ln0yYybA==}
    engines: {node: '>=18.18'}

  '@humanwhocodes/retry@0.4.2':
    resolution: {integrity: sha512-xeO57FpIu4p1Ri3Jq/EXq4ClRm86dVF2z/+kvFnyqVYRavTZmaFaUBbWCOuuTh0o/g7DSsk6kc2vrS4Vl5oPOQ==}
    engines: {node: '>=18.18'}

  '@isaacs/cliui@8.0.2':
    resolution: {integrity: sha512-O8jcjabXaleOG9DQ0+ARXWZBTfnP4WNAqzuiJK7ll44AmxGKv/J2M4TPjxjY3znBCfvBXFzucm1twdyFybFqEA==}
    engines: {node: '>=12'}

  '@jridgewell/sourcemap-codec@1.5.0':
    resolution: {integrity: sha512-gv3ZRaISU3fjPAgNsriBRqGWQL6quFx04YMPW/zD8XMLsU32mhCCbfbO6KZFLjvYpCZ8zyDEgqsgf+PwPaM7GQ==}

  '@manypkg/find-root@1.1.0':
    resolution: {integrity: sha512-mki5uBvhHzO8kYYix/WRy2WX8S3B5wdVSc9D6KcU5lQNglP2yt58/VfLuAK49glRXChosY8ap2oJ1qgma3GUVA==}

  '@manypkg/get-packages@1.1.3':
    resolution: {integrity: sha512-fo+QhuU3qE/2TQMQmbVMqaQ6EWbMhi4ABWP+O4AM1NqPBuy0OrApV5LO6BrrgnhtAHS2NH6RrVk9OL181tTi8A==}

  '@mdi/font@7.4.47':
    resolution: {integrity: sha512-43MtGpd585SNzHZPcYowu/84Vz2a2g31TvPMTm9uTiCSWzaheQySUcSyUH/46fPnuPQWof2yd0pGBtzee/IQWw==}

  '@nodelib/fs.scandir@2.1.5':
    resolution: {integrity: sha512-vq24Bq3ym5HEQm2NKCr3yXDwjc7vTsEThRDnkp2DK9p1uqLR+DHurm/NOTo0KG7HYHU7eppKZj3MyqYuMBf62g==}
    engines: {node: '>= 8'}

  '@nodelib/fs.stat@2.0.5':
    resolution: {integrity: sha512-RkhPPp2zrqDAQA/2jNhnztcPAlv64XdhIp7a7454A5ovI7Bukxgt7MX7udwAu3zg1DcpPU0rz3VV1SeaqvY4+A==}
    engines: {node: '>= 8'}

  '@nodelib/fs.walk@1.2.8':
    resolution: {integrity: sha512-oGB+UxlgWcgQkgwo8GcEGwemoTFt3FIO9ababBmaGwXIoBKZ+GTy0pP185beGg7Llih/NSHSV2XAs1lnznocSg==}
    engines: {node: '>= 8'}

  '@pkgjs/parseargs@0.11.0':
    resolution: {integrity: sha512-+1VkjdD0QBLPodGrJUeqarH8VAIvQODIbwh9XpP5Syisf7YoQgsJKPNFoqqLQlu+VQ/tVSshMR6loPMn8U+dPg==}
    engines: {node: '>=14'}

  '@preact/signals-core@1.11.0':
    resolution: {integrity: sha512-jglbibeWHuFRzEWVFY/TT7wB1PppJxmcSfUHcK+2J9vBRtiooMfw6tAPttojNYrrpdGViqAYCbPpmWYlMm+eMQ==}

  '@rolldown/pluginutils@1.0.0-beta.29':
    resolution: {integrity: sha512-NIJgOsMjbxAXvoGq/X0gD7VPMQ8j9g0BiDaNjVNVjvl+iKXxL3Jre0v31RmBYeLEmkbj2s02v8vFTbUXi5XS2Q==}

<<<<<<< HEAD
  '@rollup/pluginutils@5.1.0':
    resolution: {integrity: sha512-XTIWOPPcpvyKI6L1NHo0lFlCyznUEyPmPY1mc3KpPVDYulHSTvyeLNVW00QTLIAFNhR3kYnJTQHeGqU4M3n09g==}
    engines: {node: '>=14.0.0'}
    peerDependencies:
      rollup: ^1.20.0||^2.0.0||^3.0.0||^4.0.0
    peerDependenciesMeta:
      rollup:
        optional: true

  '@rollup/rollup-android-arm-eabi@4.14.1':
    resolution: {integrity: sha512-fH8/o8nSUek8ceQnT7K4EQbSiV7jgkHq81m9lWZFIXjJ7lJzpWXbQFpT/Zh6OZYnpFykvzC3fbEvEAFZu03dPA==}
=======
  '@rollup/rollup-android-arm-eabi@4.45.1':
    resolution: {integrity: sha512-NEySIFvMY0ZQO+utJkgoMiCAjMrGvnbDLHvcmlA33UXJpYBCvlBEbMMtV837uCkS+plG2umfhn0T5mMAxGrlRA==}
>>>>>>> 213c345d
    cpu: [arm]
    os: [android]

  '@rollup/rollup-android-arm64@4.45.1':
    resolution: {integrity: sha512-ujQ+sMXJkg4LRJaYreaVx7Z/VMgBBd89wGS4qMrdtfUFZ+TSY5Rs9asgjitLwzeIbhwdEhyj29zhst3L1lKsRQ==}
    cpu: [arm64]
    os: [android]

  '@rollup/rollup-darwin-arm64@4.45.1':
    resolution: {integrity: sha512-FSncqHvqTm3lC6Y13xncsdOYfxGSLnP+73k815EfNmpewPs+EyM49haPS105Rh4aF5mJKywk9X0ogzLXZzN9lA==}
    cpu: [arm64]
    os: [darwin]

  '@rollup/rollup-darwin-x64@4.45.1':
    resolution: {integrity: sha512-2/vVn/husP5XI7Fsf/RlhDaQJ7x9zjvC81anIVbr4b/f0xtSmXQTFcGIQ/B1cXIYM6h2nAhJkdMHTnD7OtQ9Og==}
    cpu: [x64]
    os: [darwin]

  '@rollup/rollup-freebsd-arm64@4.45.1':
    resolution: {integrity: sha512-4g1kaDxQItZsrkVTdYQ0bxu4ZIQ32cotoQbmsAnW1jAE4XCMbcBPDirX5fyUzdhVCKgPcrwWuucI8yrVRBw2+g==}
    cpu: [arm64]
    os: [freebsd]

  '@rollup/rollup-freebsd-x64@4.45.1':
    resolution: {integrity: sha512-L/6JsfiL74i3uK1Ti2ZFSNsp5NMiM4/kbbGEcOCps99aZx3g8SJMO1/9Y0n/qKlWZfn6sScf98lEOUe2mBvW9A==}
    cpu: [x64]
    os: [freebsd]

  '@rollup/rollup-linux-arm-gnueabihf@4.45.1':
    resolution: {integrity: sha512-RkdOTu2jK7brlu+ZwjMIZfdV2sSYHK2qR08FUWcIoqJC2eywHbXr0L8T/pONFwkGukQqERDheaGTeedG+rra6Q==}
    cpu: [arm]
    os: [linux]

  '@rollup/rollup-linux-arm-musleabihf@4.45.1':
    resolution: {integrity: sha512-3kJ8pgfBt6CIIr1o+HQA7OZ9mp/zDk3ctekGl9qn/pRBgrRgfwiffaUmqioUGN9hv0OHv2gxmvdKOkARCtRb8Q==}
    cpu: [arm]
    os: [linux]

  '@rollup/rollup-linux-arm64-gnu@4.45.1':
    resolution: {integrity: sha512-k3dOKCfIVixWjG7OXTCOmDfJj3vbdhN0QYEqB+OuGArOChek22hn7Uy5A/gTDNAcCy5v2YcXRJ/Qcnm4/ma1xw==}
    cpu: [arm64]
    os: [linux]

  '@rollup/rollup-linux-arm64-musl@4.45.1':
    resolution: {integrity: sha512-PmI1vxQetnM58ZmDFl9/Uk2lpBBby6B6rF4muJc65uZbxCs0EA7hhKCk2PKlmZKuyVSHAyIw3+/SiuMLxKxWog==}
    cpu: [arm64]
    os: [linux]

  '@rollup/rollup-linux-loongarch64-gnu@4.45.1':
    resolution: {integrity: sha512-9UmI0VzGmNJ28ibHW2GpE2nF0PBQqsyiS4kcJ5vK+wuwGnV5RlqdczVocDSUfGX/Na7/XINRVoUgJyFIgipoRg==}
    cpu: [loong64]
    os: [linux]

  '@rollup/rollup-linux-powerpc64le-gnu@4.45.1':
    resolution: {integrity: sha512-7nR2KY8oEOUTD3pBAxIBBbZr0U7U+R9HDTPNy+5nVVHDXI4ikYniH1oxQz9VoB5PbBU1CZuDGHkLJkd3zLMWsg==}
    cpu: [ppc64]
    os: [linux]

  '@rollup/rollup-linux-riscv64-gnu@4.45.1':
    resolution: {integrity: sha512-nlcl3jgUultKROfZijKjRQLUu9Ma0PeNv/VFHkZiKbXTBQXhpytS8CIj5/NfBeECZtY2FJQubm6ltIxm/ftxpw==}
    cpu: [riscv64]
    os: [linux]

  '@rollup/rollup-linux-riscv64-musl@4.45.1':
    resolution: {integrity: sha512-HJV65KLS51rW0VY6rvZkiieiBnurSzpzore1bMKAhunQiECPuxsROvyeaot/tcK3A3aGnI+qTHqisrpSgQrpgA==}
    cpu: [riscv64]
    os: [linux]

  '@rollup/rollup-linux-s390x-gnu@4.45.1':
    resolution: {integrity: sha512-NITBOCv3Qqc6hhwFt7jLV78VEO/il4YcBzoMGGNxznLgRQf43VQDae0aAzKiBeEPIxnDrACiMgbqjuihx08OOw==}
    cpu: [s390x]
    os: [linux]

  '@rollup/rollup-linux-x64-gnu@4.45.1':
    resolution: {integrity: sha512-+E/lYl6qu1zqgPEnTrs4WysQtvc/Sh4fC2nByfFExqgYrqkKWp1tWIbe+ELhixnenSpBbLXNi6vbEEJ8M7fiHw==}
    cpu: [x64]
    os: [linux]

  '@rollup/rollup-linux-x64-musl@4.45.1':
    resolution: {integrity: sha512-a6WIAp89p3kpNoYStITT9RbTbTnqarU7D8N8F2CV+4Cl9fwCOZraLVuVFvlpsW0SbIiYtEnhCZBPLoNdRkjQFw==}
    cpu: [x64]
    os: [linux]

  '@rollup/rollup-win32-arm64-msvc@4.45.1':
    resolution: {integrity: sha512-T5Bi/NS3fQiJeYdGvRpTAP5P02kqSOpqiopwhj0uaXB6nzs5JVi2XMJb18JUSKhCOX8+UE1UKQufyD6Or48dJg==}
    cpu: [arm64]
    os: [win32]

  '@rollup/rollup-win32-ia32-msvc@4.45.1':
    resolution: {integrity: sha512-lxV2Pako3ujjuUe9jiU3/s7KSrDfH6IgTSQOnDWr9aJ92YsFd7EurmClK0ly/t8dzMkDtd04g60WX6yl0sGfdw==}
    cpu: [ia32]
    os: [win32]

  '@rollup/rollup-win32-x64-msvc@4.45.1':
    resolution: {integrity: sha512-M/fKi4sasCdM8i0aWJjCSFm2qEnYRR8AMLG2kxp6wD13+tMGA4Z1tVAuHkNRjud5SW2EM3naLuK35w9twvf6aA==}
    cpu: [x64]
    os: [win32]

  '@shikijs/engine-oniguruma@3.9.2':
    resolution: {integrity: sha512-Vn/w5oyQ6TUgTVDIC/BrpXwIlfK6V6kGWDVVz2eRkF2v13YoENUvaNwxMsQU/t6oCuZKzqp9vqtEtEzKl9VegA==}

  '@shikijs/langs@3.9.2':
    resolution: {integrity: sha512-X1Q6wRRQXY7HqAuX3I8WjMscjeGjqXCg/Sve7J2GWFORXkSrXud23UECqTBIdCSNKJioFtmUGJQNKtlMMZMn0w==}

  '@shikijs/themes@3.9.2':
    resolution: {integrity: sha512-6z5lBPBMRfLyyEsgf6uJDHPa6NAGVzFJqH4EAZ+03+7sedYir2yJBRu2uPZOKmj43GyhVHWHvyduLDAwJQfDjA==}

  '@shikijs/types@3.9.2':
    resolution: {integrity: sha512-/M5L0Uc2ljyn2jKvj4Yiah7ow/W+DJSglVafvWAJ/b8AZDeeRAdMu3c2riDzB7N42VD+jSnWxeP9AKtd4TfYVw==}

  '@shikijs/vscode-textmate@10.0.2':
    resolution: {integrity: sha512-83yeghZ2xxin3Nj8z1NMd/NCuca+gsYXswywDy5bHvwlWL8tpTQmzGeUuHd9FC3E/SBEMvzJRwWEOz5gGes9Qg==}

  '@types/chai@5.2.2':
    resolution: {integrity: sha512-8kB30R7Hwqf40JPiKhVzodJs2Qc1ZJ5zuT3uzw5Hq/dhNCl3G3l83jfpdI1e20BP348+fV7VIL/+FxaXkqBmWg==}

  '@types/deep-eql@4.0.2':
    resolution: {integrity: sha512-c9h9dVVMigMPc4bwTvC5dxqtqJZwQPePsWjPlpSOnojbor6pGqdk541lfA7AqFQr5pB1BRdq0juY9db81BwyFw==}

  '@types/estree@1.0.8':
    resolution: {integrity: sha512-dWHzHa2WqEXI/O1E9OjrocMTKJl2mSrEolh1Iomrv6U+JuNwaHXsXx9bLu5gG7BUWFIN0skIQJQ/L1rIex4X6w==}

  '@types/hast@3.0.4':
    resolution: {integrity: sha512-WPs+bbQw5aCj+x6laNGWLH3wviHtoCv/P3+otBhbOhJgG8qtpdAMlTCxLtsTWA7LH1Oh/bFCHsBn0TPS5m30EQ==}

  '@types/json-schema@7.0.15':
    resolution: {integrity: sha512-5+fP8P8MFNC+AyZCDxrB2pkZFPGzqQWUzpSeuuVLvm8VMcorNYavBqoFcxK8bQz4Qsbn4oUEEem4wDLfcysGHA==}

  '@types/node@12.20.55':
    resolution: {integrity: sha512-J8xLz7q2OFulZ2cyGTLE1TbbZcjpno7FaN6zdJNrgAdrJ+DZzh/uFR6YrTb4C+nXakvud8Q4+rbhoIWlYQbUFQ==}

  '@types/node@20.19.9':
    resolution: {integrity: sha512-cuVNgarYWZqxRJDQHEB58GEONhOK79QVR/qYx4S7kcUObQvUwvFnYxJuuHUKm2aieN9X3yZB4LZsuYNU1Qphsw==}

  '@types/node@22.13.9':
    resolution: {integrity: sha512-acBjXdRJ3A6Pb3tqnw9HZmyR3Fiol3aGxRCK1x3d+6CDAMjl7I649wpSd+yNURCjbOUGu9tqtLKnTGxmK6CyGw==}

  '@types/unist@3.0.3':
    resolution: {integrity: sha512-ko/gIFJRv177XgZsZcBwnqJN5x/Gien8qNOn0D5bQU/zAzVf9Zt3BlcUiLqhV9y4ARk0GbT3tnUiPNgnTXzc/Q==}

  '@types/whatwg-mimetype@3.0.2':
    resolution: {integrity: sha512-c2AKvDT8ToxLIOUlN51gTiHXflsfIFisS4pO7pDPoKouJCESkhZnEy623gwP9laCy5lnLDAw1vAzu2vM2YLOrA==}

  '@typescript-eslint/eslint-plugin@8.39.0':
    resolution: {integrity: sha512-bhEz6OZeUR+O/6yx9Jk6ohX6H9JSFTaiY0v9/PuKT3oGK0rn0jNplLmyFUGV+a9gfYnVNwGDwS/UkLIuXNb2Rw==}
    engines: {node: ^18.18.0 || ^20.9.0 || >=21.1.0}
    peerDependencies:
      '@typescript-eslint/parser': ^8.39.0
      eslint: ^8.57.0 || ^9.0.0
      typescript: '>=4.8.4 <6.0.0'

  '@typescript-eslint/parser@8.39.0':
    resolution: {integrity: sha512-g3WpVQHngx0aLXn6kfIYCZxM6rRJlWzEkVpqEFLT3SgEDsp9cpCbxxgwnE504q4H+ruSDh/VGS6nqZIDynP+vg==}
    engines: {node: ^18.18.0 || ^20.9.0 || >=21.1.0}
    peerDependencies:
      eslint: ^8.57.0 || ^9.0.0
      typescript: '>=4.8.4 <6.0.0'

  '@typescript-eslint/project-service@8.39.0':
    resolution: {integrity: sha512-CTzJqaSq30V/Z2Og9jogzZt8lJRR5TKlAdXmWgdu4hgcC9Kww5flQ+xFvMxIBWVNdxJO7OifgdOK4PokMIWPew==}
    engines: {node: ^18.18.0 || ^20.9.0 || >=21.1.0}
    peerDependencies:
      typescript: '>=4.8.4 <6.0.0'

  '@typescript-eslint/scope-manager@8.39.0':
    resolution: {integrity: sha512-8QOzff9UKxOh6npZQ/4FQu4mjdOCGSdO3p44ww0hk8Vu+IGbg0tB/H1LcTARRDzGCC8pDGbh2rissBuuoPgH8A==}
    engines: {node: ^18.18.0 || ^20.9.0 || >=21.1.0}

  '@typescript-eslint/tsconfig-utils@8.39.0':
    resolution: {integrity: sha512-Fd3/QjmFV2sKmvv3Mrj8r6N8CryYiCS8Wdb/6/rgOXAWGcFuc+VkQuG28uk/4kVNVZBQuuDHEDUpo/pQ32zsIQ==}
    engines: {node: ^18.18.0 || ^20.9.0 || >=21.1.0}
    peerDependencies:
      typescript: '>=4.8.4 <6.0.0'

  '@typescript-eslint/type-utils@8.39.0':
    resolution: {integrity: sha512-6B3z0c1DXVT2vYA9+z9axjtc09rqKUPRmijD5m9iv8iQpHBRYRMBcgxSiKTZKm6FwWw1/cI4v6em35OsKCiN5Q==}
    engines: {node: ^18.18.0 || ^20.9.0 || >=21.1.0}
    peerDependencies:
      eslint: ^8.57.0 || ^9.0.0
      typescript: '>=4.8.4 <6.0.0'

  '@typescript-eslint/types@8.39.0':
    resolution: {integrity: sha512-ArDdaOllnCj3yn/lzKn9s0pBQYmmyme/v1HbGIGB0GB/knFI3fWMHloC+oYTJW46tVbYnGKTMDK4ah1sC2v0Kg==}
    engines: {node: ^18.18.0 || ^20.9.0 || >=21.1.0}

  '@typescript-eslint/typescript-estree@8.39.0':
    resolution: {integrity: sha512-ndWdiflRMvfIgQRpckQQLiB5qAKQ7w++V4LlCHwp62eym1HLB/kw7D9f2e8ytONls/jt89TEasgvb+VwnRprsw==}
    engines: {node: ^18.18.0 || ^20.9.0 || >=21.1.0}
    peerDependencies:
      typescript: '>=4.8.4 <6.0.0'

  '@typescript-eslint/utils@8.39.0':
    resolution: {integrity: sha512-4GVSvNA0Vx1Ktwvf4sFE+exxJ3QGUorQG1/A5mRfRNZtkBT2xrA/BCO2H0eALx/PnvCS6/vmYwRdDA41EoffkQ==}
    engines: {node: ^18.18.0 || ^20.9.0 || >=21.1.0}
    peerDependencies:
      eslint: ^8.57.0 || ^9.0.0
      typescript: '>=4.8.4 <6.0.0'

  '@typescript-eslint/visitor-keys@8.39.0':
    resolution: {integrity: sha512-ldgiJ+VAhQCfIjeOgu8Kj5nSxds0ktPOSO9p4+0VDH2R2pLvQraaM5Oen2d7NxzMCm+Sn/vJT+mv2H5u6b/3fA==}
    engines: {node: ^18.18.0 || ^20.9.0 || >=21.1.0}

  '@vitejs/plugin-vue@6.0.1':
    resolution: {integrity: sha512-+MaE752hU0wfPFJEUAIxqw18+20euHHdxVtMvbFcOEpjEyfqXH/5DCoTHiVJ0J29EhTJdoTkjEv5YBKU9dnoTw==}
    engines: {node: ^20.19.0 || >=22.12.0}
    peerDependencies:
      vite: ^5.0.0 || ^6.0.0 || ^7.0.0
      vue: ^3.2.25

  '@vitest/expect@3.2.4':
    resolution: {integrity: sha512-Io0yyORnB6sikFlt8QW5K7slY4OjqNX9jmJQ02QDda8lyM6B5oNgVWoSoKPac8/kgnCUzuHQKrSLtu/uOqqrig==}

  '@vitest/mocker@3.2.4':
    resolution: {integrity: sha512-46ryTE9RZO/rfDd7pEqFl7etuyzekzEhUbTW3BvmeO/BcCMEgq59BKhek3dXDWgAj4oMK6OZi+vRr1wPW6qjEQ==}
    peerDependencies:
      msw: ^2.4.9
      vite: ^5.0.0 || ^6.0.0 || ^7.0.0-0
    peerDependenciesMeta:
      msw:
        optional: true
      vite:
        optional: true

  '@vitest/pretty-format@3.2.4':
    resolution: {integrity: sha512-IVNZik8IVRJRTr9fxlitMKeJeXFFFN0JaB9PHPGQ8NKQbGpfjlTx9zO4RefN8gp7eqjNy8nyK3NZmBzOPeIxtA==}

  '@vitest/runner@3.2.4':
    resolution: {integrity: sha512-oukfKT9Mk41LreEW09vt45f8wx7DordoWUZMYdY/cyAk7w5TWkTRCNZYF7sX7n2wB7jyGAl74OxgwhPgKaqDMQ==}

  '@vitest/snapshot@3.2.4':
    resolution: {integrity: sha512-dEYtS7qQP2CjU27QBC5oUOxLE/v5eLkGqPE0ZKEIDGMs4vKWe7IjgLOeauHsR0D5YuuycGRO5oSRXnwnmA78fQ==}

  '@vitest/spy@3.2.4':
    resolution: {integrity: sha512-vAfasCOe6AIK70iP5UD11Ac4siNUNJ9i/9PZ3NKx07sG6sUxeag1LWdNrMWeKKYBLlzuK+Gn65Yd5nyL6ds+nw==}

  '@vitest/utils@3.2.4':
    resolution: {integrity: sha512-fB2V0JFrQSMsCo9HiSq3Ezpdv4iYaXRG1Sx8edX3MwxfyNn83mKiGzOcH+Fkxt4MHxr3y42fQi1oeAInqgX2QA==}

  '@vue/compiler-core@3.5.18':
    resolution: {integrity: sha512-3slwjQrrV1TO8MoXgy3aynDQ7lslj5UqDxuHnrzHtpON5CBinhWjJETciPngpin/T3OuW3tXUf86tEurusnztw==}

  '@vue/compiler-dom@3.5.18':
    resolution: {integrity: sha512-RMbU6NTU70++B1JyVJbNbeFkK+A+Q7y9XKE2EM4NLGm2WFR8x9MbAtWxPPLdm0wUkuZv9trpwfSlL6tjdIa1+A==}

  '@vue/compiler-sfc@3.5.18':
    resolution: {integrity: sha512-5aBjvGqsWs+MoxswZPoTB9nSDb3dhd1x30xrrltKujlCxo48j8HGDNj3QPhF4VIS0VQDUrA1xUfp2hEa+FNyXA==}

  '@vue/compiler-ssr@3.5.18':
    resolution: {integrity: sha512-xM16Ak7rSWHkM3m22NlmcdIM+K4BMyFARAfV9hYFl+SFuRzrZ3uGMNW05kA5pmeMa0X9X963Kgou7ufdbpOP9g==}

  '@vue/reactivity@3.5.18':
    resolution: {integrity: sha512-x0vPO5Imw+3sChLM5Y+B6G1zPjwdOri9e8V21NnTnlEvkxatHEH5B5KEAJcjuzQ7BsjGrKtfzuQ5eQwXh8HXBg==}

  '@vue/runtime-core@3.5.18':
    resolution: {integrity: sha512-DUpHa1HpeOQEt6+3nheUfqVXRog2kivkXHUhoqJiKR33SO4x+a5uNOMkV487WPerQkL0vUuRvq/7JhRgLW3S+w==}

  '@vue/runtime-dom@3.5.18':
    resolution: {integrity: sha512-YwDj71iV05j4RnzZnZtGaXwPoUWeRsqinblgVJwR8XTXYZ9D5PbahHQgsbmzUvCWNF6x7siQ89HgnX5eWkr3mw==}

  '@vue/server-renderer@3.5.18':
    resolution: {integrity: sha512-PvIHLUoWgSbDG7zLHqSqaCoZvHi6NNmfVFOqO+OnwvqMz/tqQr3FuGWS8ufluNddk7ZLBJYMrjcw1c6XzR12mA==}
    peerDependencies:
      vue: 3.5.18

  '@vue/shared@3.5.18':
    resolution: {integrity: sha512-cZy8Dq+uuIXbxCZpuLd2GJdeSO/lIzIspC2WtkqIpje5QyFbvLaI5wZtdUjLHjGZrlVX6GilejatWwVYYRc8tA==}

  acorn-jsx@5.3.2:
    resolution: {integrity: sha512-rq9s+JNhf0IChjtDXxllJ7g41oZk5SlXtp0LHwyA5cejwn7vKmKp4pPri6YEePv2PU65sAsegbXtIinmDFDXgQ==}
    peerDependencies:
      acorn: ^6.0.0 || ^7.0.0 || ^8.0.0

  acorn@8.15.0:
    resolution: {integrity: sha512-NZyJarBfL7nWwIq+FDL6Zp/yHEhePMNnnJ0y3qfieCrmNvYct8uvtiV41UvlSe6apAfk0fY1FbWx+NwfmpvtTg==}
    engines: {node: '>=0.4.0'}
    hasBin: true

  ajv@6.12.6:
    resolution: {integrity: sha512-j3fVLgvTo527anyYyJOGTYJbG+vnnQYvE0m5mmkc1TK+nxAppkCLMIL0aZ4dblVCNoGShhm+kzE4ZUykBoMg4g==}

  ansi-colors@4.1.3:
    resolution: {integrity: sha512-/6w/C21Pm1A7aZitlI5Ni/2J6FFQN8i1Cvz3kHABAAbw93v/NlvKdVOqz7CCWz/3iv/JplRSEEZ83XION15ovw==}
    engines: {node: '>=6'}

  ansi-escapes@7.0.0:
    resolution: {integrity: sha512-GdYO7a61mR0fOlAsvC9/rIHf7L96sBc6dEWzeOu+KAea5bZyQRPIpojrVoI4AXGJS/ycu/fBTdLrUkA4ODrvjw==}
    engines: {node: '>=18'}

  ansi-regex@5.0.1:
    resolution: {integrity: sha512-quJQXlTSUGL2LH9SUXo8VwsY4soanhgo6LNSm84E1LBcE8s3O0wpdiRzyR9z/ZZJMlMWv37qOOb9pdJlMUEKFQ==}
    engines: {node: '>=8'}

  ansi-regex@6.0.1:
    resolution: {integrity: sha512-n5M855fKb2SsfMIiFFoVrABHJC8QtHwVx+mHWP3QcEqBHYienj5dHSgjbxtC0WEZXYt4wcD6zrQElDPhFuZgfA==}
    engines: {node: '>=12'}

  ansi-styles@4.3.0:
    resolution: {integrity: sha512-zbB9rCJAT1rbjiVDb2hqKFHNYLxgtk8NURxZ3IZwD3F6NtxbXZQCnnSi1Lkx+IDohdPlFp222wVALIheZJQSEg==}
    engines: {node: '>=8'}

  ansi-styles@6.2.1:
    resolution: {integrity: sha512-bN798gFfQX+viw3R7yrGWRqnrN2oRkEkUjjl4JNn4E8GxxbjtG3FbrEIIY3l8/hrwUwIeCZvi4QuOTP4MErVug==}
    engines: {node: '>=12'}

  argparse@1.0.10:
    resolution: {integrity: sha512-o5Roy6tNG4SL/FOkCAN6RzjiakZS25RLYFrcMttJqbdd8BWrnA+fGz57iN5Pb06pvBGvl5gQ0B48dJlslXvoTg==}

  argparse@2.0.1:
    resolution: {integrity: sha512-8+9WqebbFzpX9OR+Wa6O29asIogeRMzcGtAINdpMHHyAg10f05aSFVBbcEqGf/PXw1EjAZ+q2/bEBg3DvurK3Q==}

  array-union@2.1.0:
    resolution: {integrity: sha512-HGyxoOTYUyCM6stUe6EJgnd4EoewAI7zMdfqO+kGjnlZmBDz/cR5pf8r/cR4Wq60sL/p0IkcjUEEPwS3GFrIyw==}
    engines: {node: '>=8'}

  assertion-error@2.0.1:
    resolution: {integrity: sha512-Izi8RQcffqCeNVgFigKli1ssklIbpHnCYc6AknXGYoB6grJqyeby7jv12JUQgmTAnIDnbck1uxksT4dzN3PWBA==}
    engines: {node: '>=12'}

  balanced-match@1.0.2:
    resolution: {integrity: sha512-3oSeUO0TMV67hN1AmbXsK4yaqU7tjiHlbxRDZOpH0KW9+CeX4bRAaX0Anxt0tx2MrpRpWwQaPwIlISEJhYU5Pw==}

  better-path-resolve@1.0.0:
    resolution: {integrity: sha512-pbnl5XzGBdrFU/wT4jqmJVPn2B6UHPBOhzMQkY/SPUPB6QtUXtmBHBIwCbXJol93mOpGMnQyP/+BB19q04xj7g==}
    engines: {node: '>=4'}

  boolbase@1.0.0:
    resolution: {integrity: sha512-JZOSA7Mo9sNGB8+UjSgzdLtokWAky1zbztM3WRLCbZ70/3cTANmQmOdR7y2g+J0e2WXywy1yS468tY+IruqEww==}

  brace-expansion@1.1.12:
    resolution: {integrity: sha512-9T9UjW3r0UW5c1Q7GTwllptXwhvYmEzFhzMfZ9H7FQWt+uZePjZPjBP/W1ZEyZ1twGWom5/56TF4lPcqjnDHcg==}

  brace-expansion@2.0.2:
    resolution: {integrity: sha512-Jt0vHyM+jmUBqojB7E1NIYadt0vI0Qxjxd2TErW94wDz+E2LAm5vKMXXwg6ZZBTHPuUlDgQHKXvjGBdfcF1ZDQ==}

  braces@3.0.3:
    resolution: {integrity: sha512-yQbXgO/OSZVD2IsiLlro+7Hf6Q18EJrKSEsdoMzKePKXct3gvD8oLcOQdIzGupr5Fj+EDe8gO/lxc1BzfMpxvA==}
    engines: {node: '>=8'}

  cac@6.7.14:
    resolution: {integrity: sha512-b6Ilus+c3RrdDk+JhLKUAQfzzgLEPy6wcXqS7f/xe1EETvsDP6GORG7SFuOs6cID5YkqchW/LXZbX5bc8j7ZcQ==}
    engines: {node: '>=8'}

  callsites@3.1.0:
    resolution: {integrity: sha512-P8BjAsXvZS+VIDUI11hHCQEv74YT67YUi5JJFNWIqL235sBmjX4+qx9Muvls5ivyNENctx46xQLQ3aTuE7ssaQ==}
    engines: {node: '>=6'}

  chai@5.2.0:
    resolution: {integrity: sha512-mCuXncKXk5iCLhfhwTc0izo0gtEmpz5CtG2y8GiOINBlMVS6v8TMRc5TaLWKS6692m9+dVVfzgeVxR5UxWHTYw==}
    engines: {node: '>=12'}

  chalk@4.1.2:
    resolution: {integrity: sha512-oKnbhFyRIXpUuez8iBMmyEa4nbj4IOQyuhc/wy9kY7/WVPcwIO9VA668Pu8RkO7+0G76SLROeyw9CpQ061i4mA==}
    engines: {node: '>=10'}

  chalk@5.4.1:
    resolution: {integrity: sha512-zgVZuo2WcZgfUEmsn6eO3kINexW8RAE4maiQ8QNs8CtpPCSyMiYsULR3HQYkm3w8FIA3SberyMJMSldGsW+U3w==}
    engines: {node: ^12.17.0 || ^14.13 || >=16.0.0}

  chardet@0.7.0:
    resolution: {integrity: sha512-mT8iDcrh03qDGRRmoA2hmBJnxpllMR+0/0qlzjqZES6NdiWDcZkCNAk4rPFZ9Q85r27unkiNNg8ZOiwZXBHwcA==}

  check-error@2.1.1:
    resolution: {integrity: sha512-OAlb+T7V4Op9OwdkjmguYRqncdlx5JiofwOAUkmTF+jNdHwzTaTs4sRAGpzLF3oOz5xAyDGrPgeIDFQmDOTiJw==}
    engines: {node: '>= 16'}

  ci-info@3.9.0:
    resolution: {integrity: sha512-NIxF55hv4nSqQswkAeiOi1r83xy8JldOFDTWiug55KBu9Jnblncd2U6ViHmYgHf01TPZS77NJBhBMKdWj9HQMQ==}
    engines: {node: '>=8'}

  cli-cursor@5.0.0:
    resolution: {integrity: sha512-aCj4O5wKyszjMmDT4tZj93kxyydN/K5zPWSCe6/0AV/AA1pqe5ZBIw0a2ZfPQV7lL5/yb5HsUreJ6UFAF1tEQw==}
    engines: {node: '>=18'}

  cli-truncate@4.0.0:
    resolution: {integrity: sha512-nPdaFdQ0h/GEigbPClz11D0v/ZJEwxmeVZGeMo3Z5StPtUTkA9o1lD6QwoirYiSDzbcwn2XcjwmCp68W1IS4TA==}
    engines: {node: '>=18'}

  cliui@8.0.1:
    resolution: {integrity: sha512-BSeNnyus75C4//NQ9gQt1/csTXyo/8Sb+afLAkzAptFuMsod9HFokGNudZpi/oQV73hnVK+sR+5PVRMd+Dr7YQ==}
    engines: {node: '>=12'}

  color-convert@2.0.1:
    resolution: {integrity: sha512-RRECPsj7iu/xb5oKYcsFHSppFNnsj/52OVTRKb4zP5onXwVF3zVmmToNcOfGC+CRDpfK/U584fMg38ZHCaElKQ==}
    engines: {node: '>=7.0.0'}

  color-name@1.1.4:
    resolution: {integrity: sha512-dOy+3AuW3a2wNbZHIuMZpTcgjGuLU/uBL/ubcZF9OXbDo8ff4O8yVp5Bf0efS8uEoYo5q4Fx7dY9OgQGXgAsQA==}

  colorette@2.0.20:
    resolution: {integrity: sha512-IfEDxwoWIjkeXL1eXcDiow4UbKjhLdq6/EuSVR9GMN7KVH3r9gQ83e73hsz1Nd1T3ijd5xv1wcWRYO+D6kCI2w==}

  commander@14.0.0:
    resolution: {integrity: sha512-2uM9rYjPvyq39NwLRqaiLtWHyDC1FvryJDa2ATTVims5YAS4PupsEQsDvP14FqhFr0P49CYDugi59xaxJlTXRA==}
    engines: {node: '>=20'}

  concat-map@0.0.1:
    resolution: {integrity: sha512-/Srv4dswyQNBfohGpz9o6Yb3Gz3SrUDqBH5rTuhGR7ahtlbYKnVxw2bCFMRljaA7EXHaXZ8wsHdodFvbkhKmqg==}

  concurrently@9.2.0:
    resolution: {integrity: sha512-IsB/fiXTupmagMW4MNp2lx2cdSN2FfZq78vF90LBB+zZHArbIQZjQtzXCiXnvTxCZSvXanTqFLWBjw2UkLx1SQ==}
    engines: {node: '>=18'}
    hasBin: true

  cross-spawn@7.0.6:
    resolution: {integrity: sha512-uV2QOWP2nWzsy2aMp8aRibhi9dlzF5Hgh5SHaB9OiTGEyDTiJJyx0uy51QXdyWbtAHNua4XJzUKca3OzKUd3vA==}
    engines: {node: '>= 8'}

  cssesc@3.0.0:
    resolution: {integrity: sha512-/Tb/JcjK111nNScGob5MNtsntNM1aCNUDipB/TkwZFhyDrrE47SOx/18wF2bbjgc3ZzCSKW1T5nt5EbFoAz/Vg==}
    engines: {node: '>=4'}
    hasBin: true

  csstype@3.1.3:
    resolution: {integrity: sha512-M1uQkMl8rQK/szD0LNhtqxIPLpimGm8sOBwU7lLnCpSbTyY3yeU1Vc7l4KT5zT4s/yOxHH5O7tIuuLOCnLADRw==}

  debug@4.4.1:
    resolution: {integrity: sha512-KcKCqiftBJcZr++7ykoDIEwSa3XWowTfNPo92BYxjXiyYEVrUQh2aLyhxBCwww+heortUFxEJYcRzosstTEBYQ==}
    engines: {node: '>=6.0'}
    peerDependencies:
      supports-color: '*'
    peerDependenciesMeta:
      supports-color:
        optional: true

  deep-eql@5.0.2:
    resolution: {integrity: sha512-h5k/5U50IJJFpzfL6nO9jaaumfjO/f2NjK/oYB2Djzm4p9L+3T9qWpZqZ2hAbLPuuYq9wrU08WQyBTL5GbPk5Q==}
    engines: {node: '>=6'}

  deep-is@0.1.4:
    resolution: {integrity: sha512-oIPzksmTg4/MriiaYGO+okXDT7ztn/w3Eptv/+gSIdMdKsJo0u4CfYNFJPy+4SKMuCqGw2wxnA+URMg3t8a/bQ==}

  detect-indent@6.1.0:
    resolution: {integrity: sha512-reYkTUJAZb9gUuZ2RvVCNhVHdg62RHnJ7WJl8ftMi4diZ6NWlciOzQN88pUhSELEwflJht4oQDv0F0BMlwaYtA==}
    engines: {node: '>=8'}

  dir-glob@3.0.1:
    resolution: {integrity: sha512-WkrWp9GR4KXfKGYzOLmTuGVi1UWFfws377n9cc55/tb6DuqyF6pcQ5AbiHEshaDpY9v6oaSr2XCDidGmMwdzIA==}
    engines: {node: '>=8'}

  eastasianwidth@0.2.0:
    resolution: {integrity: sha512-I88TYZWc9XiYHRQ4/3c5rjjfgkjhLyW2luGIheGERbNQ6OY7yTybanSpDXZa8y7VUP9YmDcYa+eyq4ca7iLqWA==}

  emoji-regex@10.4.0:
    resolution: {integrity: sha512-EC+0oUMY1Rqm4O6LLrgjtYDvcVYTy7chDnM4Q7030tP4Kwj3u/pR6gP9ygnp2CJMK5Gq+9Q2oqmrFJAz01DXjw==}

  emoji-regex@8.0.0:
    resolution: {integrity: sha512-MSjYzcWNOA0ewAHpz0MxpYFvwg6yjy1NG3xteoqz644VCo/RPgnr1/GGt+ic3iJTzQ8Eu3TdM14SawnVUmGE6A==}

  emoji-regex@9.2.2:
    resolution: {integrity: sha512-L18DaJsXSUk2+42pv8mLs5jJT2hqFkFE4j21wOmgbUqsZ2hL72NsUU785g9RXgo3s0ZNgVl42TiHp3ZtOv/Vyg==}

  enquirer@2.4.1:
    resolution: {integrity: sha512-rRqJg/6gd538VHvR3PSrdRBb/1Vy2YfzHqzvbhGIQpDRKIa4FgV/54b5Q1xYSxOOwKvjXweS26E0Q+nAMwp2pQ==}
    engines: {node: '>=8.6'}

  entities@4.5.0:
    resolution: {integrity: sha512-V0hjH4dGPh9Ao5p0MoRY6BVqtwCjhz6vI5LT8AJ55H+4g9/4vbHx1I54fS0XuclLhDHArPQCiMjDxjaL8fPxhw==}
    engines: {node: '>=0.12'}

<<<<<<< HEAD
  es-module-lexer@1.5.2:
    resolution: {integrity: sha512-l60ETUTmLqbVbVHv1J4/qj+M8nq7AwMzEcg3kmJDt9dCNrTk+yHcYFf/Kw75pMDwd9mPcIGCG5LcS20SxYRzFA==}

  esbuild@0.20.2:
    resolution: {integrity: sha512-WdOOppmUNU+IbZ0PaDiTst80zjnrOkyJNHoKupIcVyU8Lvla3Ugx94VzkQ32Ijqd7UhHJy75gNWDMUekcrSJ6g==}
    engines: {node: '>=12'}
    hasBin: true
=======
  environment@1.1.0:
    resolution: {integrity: sha512-xUtoPkMggbz0MPyPiIWr1Kp4aeWJjDZ6SMvURhimjdZgsRuDplF5/s9hcgGhyXMhs+6vpnuoiZ2kFiu3FMnS8Q==}
    engines: {node: '>=18'}
>>>>>>> 213c345d

  es-module-lexer@1.7.0:
    resolution: {integrity: sha512-jEQoCwk8hyb2AZziIOLhDqpm5+2ww5uIE6lkO/6jcOCusfk6LhMHpXXfBLXTZ7Ydyt0j4VoUQv6uGNYbdW+kBA==}

  esbuild@0.25.8:
    resolution: {integrity: sha512-vVC0USHGtMi8+R4Kz8rt6JhEWLxsv9Rnu/lGYbPR8u47B+DCBksq9JarW0zOO7bs37hyOK1l2/oqtbciutL5+Q==}
    engines: {node: '>=18'}
    hasBin: true

  escalade@3.2.0:
    resolution: {integrity: sha512-WUj2qlxaQtO4g6Pq5c29GTcWGDyd8itL8zTlipgECz3JesAiiOKotd8JU6otB3PACgG6xkJUyVhboMS+bje/jA==}
    engines: {node: '>=6'}

  escape-string-regexp@4.0.0:
    resolution: {integrity: sha512-TtpcNJ3XAzx3Gq8sWRzJaVajRs0uVxA2YAkdb1jm2YkPz4G6egUFAyA3n5vtEIZefPk5Wa4UXbKuS5fKkJWdgA==}
    engines: {node: '>=10'}

  eslint-config-prettier@10.1.8:
    resolution: {integrity: sha512-82GZUjRS0p/jganf6q1rEO25VSoHH0hKPCTrgillPjdI/3bgBhAE1QzHrHTizjpRvy6pGAvKjDJtk2pF9NDq8w==}
    hasBin: true
    peerDependencies:
      eslint: '>=7.0.0'

  eslint-plugin-headers@1.3.3:
    resolution: {integrity: sha512-VzZY4+cGRoR5HpALLARH+ibIjB6a2w12/cFEayORHXMRHMzDnweSjpmvxyzX3rsSIVCg01zmvepB7Tnmaj4kGQ==}
    engines: {node: ^16.0.0 || >= 18.0.0}
    peerDependencies:
      eslint: '>=7'

  eslint-plugin-vue@10.4.0:
    resolution: {integrity: sha512-K6tP0dW8FJVZLQxa2S7LcE1lLw3X8VvB3t887Q6CLrFVxHYBXGANbXvwNzYIu6Ughx1bSJ5BDT0YB3ybPT39lw==}
    engines: {node: ^18.18.0 || ^20.9.0 || >=21.1.0}
    peerDependencies:
      '@typescript-eslint/parser': ^7.0.0 || ^8.0.0
      eslint: ^8.57.0 || ^9.0.0
      vue-eslint-parser: ^10.0.0
    peerDependenciesMeta:
      '@typescript-eslint/parser':
        optional: true

  eslint-scope@8.4.0:
    resolution: {integrity: sha512-sNXOfKCn74rt8RICKMvJS7XKV/Xk9kA7DyJr8mJik3S7Cwgy3qlkkmyS2uQB3jiJg6VNdZd/pDBJu0nvG2NlTg==}
    engines: {node: ^18.18.0 || ^20.9.0 || >=21.1.0}

  eslint-visitor-keys@3.4.3:
    resolution: {integrity: sha512-wpc+LXeiyiisxPlEkUzU6svyS1frIO3Mgxj1fdy7Pm8Ygzguax2N3Fa/D/ag1WqbOprdI+uY6wMUl8/a2G+iag==}
    engines: {node: ^12.22.0 || ^14.17.0 || >=16.0.0}

  eslint-visitor-keys@4.2.1:
    resolution: {integrity: sha512-Uhdk5sfqcee/9H/rCOJikYz67o0a2Tw2hGRPOG2Y1R2dg7brRe1uG0yaNQDHu+TO/uQPF/5eCapvYSmHUjt7JQ==}
    engines: {node: ^18.18.0 || ^20.9.0 || >=21.1.0}

  eslint@9.32.0:
    resolution: {integrity: sha512-LSehfdpgMeWcTZkWZVIJl+tkZ2nuSkyyB9C27MZqFWXuph7DvaowgcTvKqxvpLW1JZIk8PN7hFY3Rj9LQ7m7lg==}
    engines: {node: ^18.18.0 || ^20.9.0 || >=21.1.0}
    hasBin: true
    peerDependencies:
      jiti: '*'
    peerDependenciesMeta:
      jiti:
        optional: true

  espree@10.4.0:
    resolution: {integrity: sha512-j6PAQ2uUr79PZhBjP5C5fhl8e39FmRnOjsD5lGnWrFU8i2G776tBK7+nP8KuQUTTyAZUwfQqXAgrVH5MbH9CYQ==}
    engines: {node: ^18.18.0 || ^20.9.0 || >=21.1.0}

  esprima@4.0.1:
    resolution: {integrity: sha512-eGuFFw7Upda+g4p+QHvnW0RyTX/SVeJBDM/gCtMARO0cLuT2HcEKnTPvhjV6aGeqrCB/sbNop0Kszm0jsaWU4A==}
    engines: {node: '>=4'}
    hasBin: true

  esquery@1.6.0:
    resolution: {integrity: sha512-ca9pw9fomFcKPvFLXhBKUK90ZvGibiGOvRJNbjljY7s7uq/5YO4BOzcYtJqExdx99rF6aAcnRxHmcUHcz6sQsg==}
    engines: {node: '>=0.10'}

  esrecurse@4.3.0:
    resolution: {integrity: sha512-KmfKL3b6G+RXvP8N1vr3Tq1kL/oCFgn2NYXEtqP8/L3pKapUA4G8cFVaoF3SU323CD4XypR/ffioHmkti6/Tag==}
    engines: {node: '>=4.0'}

  estraverse@5.3.0:
    resolution: {integrity: sha512-MMdARuVEQziNTeJD8DgMqmhwR11BRQ/cBP+pLtYdSTnf3MIO8fFeiINEbX36ZdNlfU/7A9f3gUw49B3oQsvwBA==}
    engines: {node: '>=4.0'}

  estree-walker@2.0.2:
    resolution: {integrity: sha512-Rfkk/Mp/DL7JVje3u18FxFujQlTNR2q6QfMSMB7AvCBx91NGj/ba3kCfza0f6dVDbw7YlRf/nDrn7pQrCCyQ/w==}

  estree-walker@3.0.3:
    resolution: {integrity: sha512-7RUKfXgSMMkzt6ZuXmqapOurLGPPfgj6l9uRZ7lRGolvk0y2yocc35LdcxKC5PQZdn2DMqioAQ2NoWcrTKmm6g==}

  esutils@2.0.3:
    resolution: {integrity: sha512-kVscqXk4OCp68SZ0dkgEKVi6/8ij300KBWTJq32P/dYeWTSwK41WyTxalN1eRmA5Z9UU/LX9D7FWSmV9SAYx6g==}
    engines: {node: '>=0.10.0'}

  eventemitter3@5.0.1:
    resolution: {integrity: sha512-GWkBvjiSZK87ELrYOSESUYeVIc9mvLLf/nXalMOS5dYrgZq9o5OVkbZAVM06CVxYsCwH9BDZFPlQTlPA1j4ahA==}

  expect-type@1.2.1:
    resolution: {integrity: sha512-/kP8CAwxzLVEeFrMm4kMmy4CCDlpipyA7MYLVrdJIkV0fYF0UaigQHRsxHiuY/GEea+bh4KSv3TIlgr+2UL6bw==}
    engines: {node: '>=12.0.0'}

  extendable-error@0.1.7:
    resolution: {integrity: sha512-UOiS2in6/Q0FK0R0q6UY9vYpQ21mr/Qn1KOnte7vsACuNJf514WvCCUHSRCPcgjPT2bAhNIJdlE6bVap1GKmeg==}

  external-editor@3.1.0:
    resolution: {integrity: sha512-hMQ4CX1p1izmuLYyZqLMO/qGNw10wSv9QDCPfzXfyFrOaCSSoRfqE1Kf1s5an66J5JZC62NewG+mK49jOCtQew==}
    engines: {node: '>=4'}

  fast-deep-equal@3.1.3:
    resolution: {integrity: sha512-f3qQ9oQy9j2AhBe/H9VC91wLmKBCCU/gDOnKNAYG5hswO7BLKj09Hc5HYNz9cGI++xlpDCIgDaitVs03ATR84Q==}

  fast-glob@3.3.3:
    resolution: {integrity: sha512-7MptL8U0cqcFdzIzwOTHoilX9x5BrNqye7Z/LuC7kCMRio1EMSyqRK3BEAUD7sXRq4iT4AzTVuZdhgQ2TCvYLg==}
    engines: {node: '>=8.6.0'}

  fast-json-stable-stringify@2.1.0:
    resolution: {integrity: sha512-lhd/wF+Lk98HZoTCtlVraHtfh5XYijIjalXck7saUtuanSDyLMxnHhSXEDJqHxD7msR8D0uCmqlkwjCV8xvwHw==}

  fast-levenshtein@2.0.6:
    resolution: {integrity: sha512-DCXu6Ifhqcks7TZKY3Hxp3y6qphY5SJZmrWMDrKcERSOXWQdMhU9Ig/PYrzyw/ul9jOIyh0N4M0tbC5hodg8dw==}

  fastq@1.19.1:
    resolution: {integrity: sha512-GwLTyxkCXjXbxqIhTsMI2Nui8huMPtnxg7krajPJAjnEG/iiOS7i+zCtWGZR9G0NBKbXKh6X9m9UIsYX/N6vvQ==}

  fdir@6.4.6:
    resolution: {integrity: sha512-hiFoqpyZcfNm1yc4u8oWCf9A2c4D3QjCrks3zmoVKVxpQRzmPNar1hUJcBG2RQHvEVGDN+Jm81ZheVLAQMK6+w==}
    peerDependencies:
      picomatch: ^3 || ^4
    peerDependenciesMeta:
      picomatch:
        optional: true

  file-entry-cache@8.0.0:
    resolution: {integrity: sha512-XXTUwCvisa5oacNGRP9SfNtYBNAMi+RPwBFmblZEF7N7swHYQS6/Zfk7SRwx4D5j3CH211YNRco1DEMNVfZCnQ==}
    engines: {node: '>=16.0.0'}

  fill-range@7.1.1:
    resolution: {integrity: sha512-YsGpe3WHLK8ZYi4tWDg2Jy3ebRz2rXowDxnld4bkQB00cc/1Zw9AWnC0i9ztDJitivtQvaI9KaLyKrc+hBW0yg==}
    engines: {node: '>=8'}

  find-up@4.1.0:
    resolution: {integrity: sha512-PpOwAdQ/YlXQ2vj8a3h8IipDuYRi3wceVQQGYWxNINccq40Anw7BlsEXCMbt1Zt+OLA6Fq9suIpIWD0OsnISlw==}
    engines: {node: '>=8'}

  find-up@5.0.0:
    resolution: {integrity: sha512-78/PXT1wlLLDgTzDs7sjq9hzz0vXD+zn+7wypEe4fXQxCmdmqfGsEPQxmiCSQI3ajFV91bVSsvNtrJRiW6nGng==}
    engines: {node: '>=10'}

  flat-cache@4.0.1:
    resolution: {integrity: sha512-f7ccFPK3SXFHpx15UIGyRJ/FJQctuKZ0zVuN3frBo4HnK3cay9VEW0R6yPYFHC0AgqhukPzKjq22t5DmAyqGyw==}
    engines: {node: '>=16'}

  flatted@3.3.2:
    resolution: {integrity: sha512-AiwGJM8YcNOaobumgtng+6NHuOqC3A7MixFeDafM3X9cIUM+xUXoS5Vfgf+OihAYe20fxqNM9yPBXJzRtZ/4eA==}

  foreground-child@3.3.0:
    resolution: {integrity: sha512-Ld2g8rrAyMYFXBhEqMz8ZAHBi4J4uS1i/CxGMDnjyFWddMXLVcDp051DZfu+t7+ab7Wv6SMqpWmyFIj5UbfFvg==}
    engines: {node: '>=14'}

  fs-extra@7.0.1:
    resolution: {integrity: sha512-YJDaCJZEnBmcbw13fvdAM9AwNOJwOzrE4pqMqBq5nFiEqXUqHwlK4B+3pUw6JNvfSPtX05xFHtYy/1ni01eGCw==}
    engines: {node: '>=6 <7 || >=8'}

  fs-extra@8.1.0:
    resolution: {integrity: sha512-yhlQgA6mnOJUKOsRUFsgJdQCvkKhcz8tlZG5HBQfReYZy46OwLcY+Zia0mtdHsOo9y/hP+CxMN0TU9QxoOtG4g==}
    engines: {node: '>=6 <7 || >=8'}

  fsevents@2.3.3:
    resolution: {integrity: sha512-5xoDfX+fL7faATnagmWPpbFtwh/R77WmMMqqHGS65C3vvB0YHrgF+B1YmZ3441tMj5n63k0212XNoJwzlhffQw==}
    engines: {node: ^8.16.0 || ^10.6.0 || >=11.0.0}
    os: [darwin]

  get-caller-file@2.0.5:
    resolution: {integrity: sha512-DyFP3BM/3YHTQOCUL/w0OZHR0lpKeGrxotcHWcqNEdnltqFwXVfhEBQ94eIo34AfQpo0rGki4cyIiftY06h2Fg==}
    engines: {node: 6.* || 8.* || >= 10.*}

  get-east-asian-width@1.3.0:
    resolution: {integrity: sha512-vpeMIQKxczTD/0s2CdEWHcb0eeJe6TFjxb+J5xgX7hScxqrGuyjmv4c1D4A/gelKfyox0gJJwIHF+fLjeaM8kQ==}
    engines: {node: '>=18'}

  get-tsconfig@4.8.1:
    resolution: {integrity: sha512-k9PN+cFBmaLWtVz29SkUoqU5O0slLuHJXt/2P+tMVFT+phsSGXGkp9t3rQIqdz0e+06EHNGs3oM6ZX1s2zHxRg==}

  glob-parent@5.1.2:
    resolution: {integrity: sha512-AOIgSQCepiJYwP3ARnGx+5VnTu2HBYdzbGP45eLw1vr3zB3vZLeyed1sC9hnbcOc9/SrMyM5RPQrkGz4aS9Zow==}
    engines: {node: '>= 6'}

  glob-parent@6.0.2:
    resolution: {integrity: sha512-XxwI8EOhVQgWp6iDL+3b0r86f4d6AX6zSU55HfB4ydCEuXLXc5FcYeOu+nnGftS4TEju/11rt4KJPTMgbfmv4A==}
    engines: {node: '>=10.13.0'}

  glob@11.0.0:
    resolution: {integrity: sha512-9UiX/Bl6J2yaBbxKoEBRm4Cipxgok8kQYcOPEhScPwebu2I0HoQOuYdIO6S3hLuWoZgpDpwQZMzTFxgpkyT76g==}
    engines: {node: 20 || >=22}
    hasBin: true

  globals@14.0.0:
    resolution: {integrity: sha512-oahGvuMGQlPw/ivIYBjVSrWAfWLBeku5tpPE2fOPLi+WHffIWbuh2tCjhyQhTBPMf5E9jDEH4FOmTYgYwbKwtQ==}
    engines: {node: '>=18'}

  globby@11.1.0:
    resolution: {integrity: sha512-jhIXaOzy1sb8IyocaruWSn1TjmnBVs8Ayhcy83rmxNJ8q2uWKCAj3CnJY+KpGSXCueAPc0i05kVvVKtP1t9S3g==}
    engines: {node: '>=10'}

  graceful-fs@4.2.11:
    resolution: {integrity: sha512-RbJ5/jmFcNNCcDV5o9eTnBLJ/HszWV0P73bc+Ff4nS/rJj+YaS6IGyiOL0VoBYX+l1Wrl3k63h/KrH+nhJ0XvQ==}

  graphemer@1.4.0:
    resolution: {integrity: sha512-EtKwoO6kxCL9WO5xipiHTZlSzBm7WLT627TqC/uVRd0HKmq8NXyebnNYxDoBi7wt8eTWrUrKXCOVaFq9x1kgag==}

  happy-dom@18.0.1:
    resolution: {integrity: sha512-qn+rKOW7KWpVTtgIUi6RVmTBZJSe2k0Db0vh1f7CWrWclkkc7/Q+FrOfkZIb2eiErLyqu5AXEzE7XthO9JVxRA==}
    engines: {node: '>=20.0.0'}

  has-flag@4.0.0:
    resolution: {integrity: sha512-EykJT/Q1KjTWctppgIAgfSO0tKVuZUjhgMr17kqTumMl6Afv3EISleU7qZUzoXDFTAHTDC4NOoG/ZxU3EvlMPQ==}
    engines: {node: '>=8'}

  human-id@4.1.1:
    resolution: {integrity: sha512-3gKm/gCSUipeLsRYZbbdA1BD83lBoWUkZ7G9VFrhWPAU76KwYo5KR8V28bpoPm/ygy0x5/GCbpRQdY7VLYCoIg==}
    hasBin: true

  husky@9.1.7:
    resolution: {integrity: sha512-5gs5ytaNjBrh5Ow3zrvdUUY+0VxIuWVL4i9irt6friV+BqdCfmV11CQTWMiBYWHbXhco+J1kHfTOUkePhCDvMA==}
    engines: {node: '>=18'}
    hasBin: true

  iconv-lite@0.4.24:
    resolution: {integrity: sha512-v3MXnZAcvnywkTUEZomIActle7RXXeedOR31wwl7VlyoXO4Qi9arvSenNQWne1TcRwhCL1HwLI21bEqdpj8/rA==}
    engines: {node: '>=0.10.0'}

  ignore@5.3.2:
    resolution: {integrity: sha512-hsBTNUqQTDwkWtcdYI2i06Y/nUBEsNEDJKjWdigLvegy8kDuJAS8uRlpkkcQpyEXL0Z/pjDy5HBmMjRCJ2gq+g==}
    engines: {node: '>= 4'}

  ignore@7.0.4:
    resolution: {integrity: sha512-gJzzk+PQNznz8ysRrC0aOkBNVRBDtE1n53IqyqEf3PXrYwomFs5q4pGMizBMJF+ykh03insJ27hB8gSrD2Hn8A==}
    engines: {node: '>= 4'}

  import-fresh@3.3.1:
    resolution: {integrity: sha512-TR3KfrTZTYLPB6jUjfx6MF9WcWrHL9su5TObK4ZkYgBdWKPOFoSoQIdEuTuR82pmtxH2spWG9h6etwfr1pLBqQ==}
    engines: {node: '>=6'}

  imurmurhash@0.1.4:
    resolution: {integrity: sha512-JmXMZ6wuvDmLiHEml9ykzqO6lwFbof0GG4IkcGaENdCRDDmMVnny7s5HsIgHCbaq0w2MyPhDqkhTUgS2LU2PHA==}
    engines: {node: '>=0.8.19'}

  is-extglob@2.1.1:
    resolution: {integrity: sha512-SbKbANkN603Vi4jEZv49LeVJMn4yGwsbzZworEoyEiutsN3nJYdbO36zfhGJ6QEDpOZIFkDtnq5JRxmvl3jsoQ==}
    engines: {node: '>=0.10.0'}

  is-fullwidth-code-point@3.0.0:
    resolution: {integrity: sha512-zymm5+u+sCsSWyD9qNaejV3DFvhCKclKdizYaJUuHA83RLjb7nSuGnddCHGv0hk+KY7BMAlsWeK4Ueg6EV6XQg==}
    engines: {node: '>=8'}

  is-fullwidth-code-point@4.0.0:
    resolution: {integrity: sha512-O4L094N2/dZ7xqVdrXhh9r1KODPJpFms8B5sGdJLPy664AgvXsreZUyCQQNItZRDlYug4xStLjNp/sz3HvBowQ==}
    engines: {node: '>=12'}

  is-fullwidth-code-point@5.0.0:
    resolution: {integrity: sha512-OVa3u9kkBbw7b8Xw5F9P+D/T9X+Z4+JruYVNapTjPYZYUznQ5YfWeFkOj606XYYW8yugTfC8Pj0hYqvi4ryAhA==}
    engines: {node: '>=18'}

  is-glob@4.0.3:
    resolution: {integrity: sha512-xelSayHH36ZgE7ZWhli7pW34hNbNl8Ojv5KVmkJD4hBdD3th8Tfk9vYasLM+mXWOZhFkgZfxhLSnrwRr4elSSg==}
    engines: {node: '>=0.10.0'}

  is-number@7.0.0:
    resolution: {integrity: sha512-41Cifkg6e8TylSpdtTpeLVMqvSBEVzTttHvERD741+pnZ8ANv0004MRL43QKPDlK9cGvNp6NZWZUBlbGXYxxng==}
    engines: {node: '>=0.12.0'}

  is-subdir@1.2.0:
    resolution: {integrity: sha512-2AT6j+gXe/1ueqbW6fLZJiIw3F8iXGJtt0yDrZaBhAZEG1raiTxKWU+IPqMCzQAXOUCKdA4UDMgacKH25XG2Cw==}
    engines: {node: '>=4'}

  is-windows@1.0.2:
    resolution: {integrity: sha512-eXK1UInq2bPmjyX6e3VHIzMLobc4J94i4AWn+Hpq3OU5KkrRC96OAcR3PRJ/pGu6m8TRnBHP9dkXQVsT/COVIA==}
    engines: {node: '>=0.10.0'}

  isexe@2.0.0:
    resolution: {integrity: sha512-RHxMLp9lnKHGHRng9QFhRCMbYAcVpn69smSGcq3f36xjgVVWThj4qqLbTLlq7Ssj8B+fIQ1EuCEGI2lKsyQeIw==}

  jackspeak@4.0.1:
    resolution: {integrity: sha512-cub8rahkh0Q/bw1+GxP7aeSe29hHHn2V4m29nnDlvCdlgU+3UGxkZp7Z53jLUdpX3jdTO0nJZUDl3xvbWc2Xog==}
    engines: {node: 20 || >=22}

  js-tokens@9.0.1:
    resolution: {integrity: sha512-mxa9E9ITFOt0ban3j6L5MpjwegGz6lBQmM1IJkWeBZGcMxto50+eWdjC/52xDbS2vy0k7vIMK0Fe2wfL9OQSpQ==}

  js-yaml@3.14.1:
    resolution: {integrity: sha512-okMH7OXXJ7YrN9Ok3/SXrnu4iX9yOk+25nqX4imS2npuvTYDmo/QEZoqwZkYaIDk3jVvBOTOIEgEhaLOynBS9g==}
    hasBin: true

  js-yaml@4.1.0:
    resolution: {integrity: sha512-wpxZs9NoxZaJESJGIZTyDEaYpl0FKSA+FB9aJiyemKhMwkxQg63h4T1KJgUGHpTqPDNRcmmYLugrRjJlBtWvRA==}
    hasBin: true

  json-buffer@3.0.1:
    resolution: {integrity: sha512-4bV5BfR2mqfQTJm+V5tPPdf+ZpuhiIvTuAB5g8kcrXOZpTT/QwwVRWBywX1ozr6lEuPdbHxwaJlm9G6mI2sfSQ==}

  json-schema-traverse@0.4.1:
    resolution: {integrity: sha512-xbbCH5dCYU5T8LcEhhuh7HJ88HXuW3qsI3Y0zOZFKfZEHcpWiHU/Jxzk629Brsab/mMiHQti9wMP+845RPe3Vg==}

  json-stable-stringify-without-jsonify@1.0.1:
    resolution: {integrity: sha512-Bdboy+l7tA3OGW6FjyFHWkP5LuByj1Tk33Ljyq0axyzdk9//JSi2u3fP1QSmd1KNwq6VOKYGlAu87CisVir6Pw==}

  jsonfile@4.0.0:
    resolution: {integrity: sha512-m6F1R3z8jjlf2imQHS2Qez5sjKWQzbuuhuJ/FKYFRZvPE3PuHcSMVZzfsLhGVOkfd20obL5SWEBew5ShlquNxg==}

  keyv@4.5.4:
    resolution: {integrity: sha512-oxVHkHR/EJf2CNXnWxRLW6mg7JyCCUcG0DtEGmL2ctUo1PNTin1PUil+r/+4r5MpVgC/fn1kjsx7mjSujKqIpw==}

  levn@0.4.1:
    resolution: {integrity: sha512-+bT2uH4E5LGE7h/n3evcS/sQlJXCpIp6ym8OWJ5eV6+67Dsql/LaaT7qJBAt2rzfoa/5QBGBhxDix1dMt2kQKQ==}
    engines: {node: '>= 0.8.0'}

  lilconfig@3.1.3:
    resolution: {integrity: sha512-/vlFKAoH5Cgt3Ie+JLhRbwOsCQePABiU3tJ1egGvyQ+33R/vcwM2Zl2QR/LzjsBeItPt3oSVXapn+m4nQDvpzw==}
    engines: {node: '>=14'}

  linkify-it@5.0.0:
    resolution: {integrity: sha512-5aHCbzQRADcdP+ATqnDuhhJ/MRIqDkZX5pyjFHRRysS8vZ5AbqGEoFIb6pYHPZ+L/OC2Lc+xT8uHVVR5CAK/wQ==}

  lint-staged@16.1.4:
    resolution: {integrity: sha512-xy7rnzQrhTVGKMpv6+bmIA3C0yET31x8OhKBYfvGo0/byeZ6E0BjGARrir3Kg/RhhYHutpsi01+2J5IpfVoueA==}
    engines: {node: '>=20.17'}
    hasBin: true

  listr2@9.0.1:
    resolution: {integrity: sha512-SL0JY3DaxylDuo/MecFeiC+7pedM0zia33zl0vcjgwcq1q1FWWF1To9EIauPbl8GbMCU0R2e0uJ8bZunhYKD2g==}
    engines: {node: '>=20.0.0'}

  locate-path@5.0.0:
    resolution: {integrity: sha512-t7hw9pI+WvuwNJXwk5zVHpyhIqzg2qTlklJOf0mVxGSbe3Fp2VieZcduNYjaLDoy6p9uGpQEGWG87WpMKlNq8g==}
    engines: {node: '>=8'}

  locate-path@6.0.0:
    resolution: {integrity: sha512-iPZK6eYjbxRu3uB4/WZ3EsEIMJFMqAoopl3R+zuq0UjcAm/MO6KCweDgPfP3elTztoKP3KtnVHxTn2NHBSDVUw==}
    engines: {node: '>=10'}

  lodash.merge@4.6.2:
    resolution: {integrity: sha512-0KpjqXRVvrYyCsX1swR/XTK0va6VQkQM6MNo7PqW77ByjAhoARA8EfrP1N4+KlKj8YS0ZUCtRT/YUuhyYDujIQ==}

  lodash.startcase@4.4.0:
    resolution: {integrity: sha512-+WKqsK294HMSc2jEbNgpHpd0JfIBhp7rEV4aqXWqFr6AlXov+SlcgB1Fv01y2kGe3Gc8nMW7VA0SrGuSkRfIEg==}

  lodash@4.17.21:
    resolution: {integrity: sha512-v2kDEe57lecTulaDIuNTPy3Ry4gLGJ6Z1O3vE1krgXZNrsQ+LFTGHVxVjcXPs17LhbZVGedAJv8XZ1tvj5FvSg==}

  log-update@6.1.0:
    resolution: {integrity: sha512-9ie8ItPR6tjY5uYJh8K/Zrv/RMZ5VOlOWvtZdEHYSTFKZfIBPQa9tOAEeAWhd+AnIneLJ22w5fjOYtoutpWq5w==}
    engines: {node: '>=18'}

  loupe@3.1.4:
    resolution: {integrity: sha512-wJzkKwJrheKtknCOKNEtDK4iqg/MxmZheEMtSTYvnzRdEYaZzmgH976nenp8WdJRdx5Vc1X/9MO0Oszl6ezeXg==}

  lru-cache@11.0.0:
    resolution: {integrity: sha512-Qv32eSV1RSCfhY3fpPE2GNZ8jgM9X7rdAfemLWqTUxwiyIC4jJ6Sy0fZ8H+oLWevO6i4/bizg7c8d8i6bxrzbA==}
    engines: {node: 20 || >=22}

  lunr@2.3.9:
    resolution: {integrity: sha512-zTU3DaZaF3Rt9rhN3uBMGQD3dD2/vFQqnvZCDv4dl5iOzq2IZQqTxu90r4E5J+nP70J3ilqVCrbho2eWaeW8Ow==}

  magic-string@0.30.17:
    resolution: {integrity: sha512-sNPKHvyjVf7gyjwS4xGTaW/mCnF8wnjtifKBEhxfZ7E/S8tQ0rssrwGNn6q8JH/ohItJfSQp9mBtQYuTlH5QnA==}

  markdown-it@14.1.0:
    resolution: {integrity: sha512-a54IwgWPaeBCAAsv13YgmALOF1elABB08FxO9i+r4VFk5Vl4pKokRPeX8u5TCgSsPi6ec1otfLjdOpVcgbpshg==}
    hasBin: true

  mdurl@2.0.0:
    resolution: {integrity: sha512-Lf+9+2r+Tdp5wXDXC4PcIBjTDtq4UKjCPMQhKIuzpJNW0b96kVqSwW0bT7FhRSfmAiFYgP+SCRvdrDozfh0U5w==}

  merge2@1.4.1:
    resolution: {integrity: sha512-8q7VEgMJW4J8tcfVPy8g09NcQwZdbwFEqhe/WZkoIzjn/3TGDwtOCYtXGxA3O8tPzpczCCDgv+P2P5y00ZJOOg==}
    engines: {node: '>= 8'}

  micromatch@4.0.8:
    resolution: {integrity: sha512-PXwfBhYu0hBCPw8Dn0E+WDYb7af3dSLVWKi3HGv84IdF4TyFoC0ysxFd0Goxw7nSv4T/PzEJQxsYsEiFCKo2BA==}
    engines: {node: '>=8.6'}

  mimic-function@5.0.1:
    resolution: {integrity: sha512-VP79XUPxV2CigYP3jWwAUFSku2aKqBH7uTAapFWCBqutsbmDo96KY5o8uh6U+/YSIn5OxJnXp73beVkpqMIGhA==}
    engines: {node: '>=18'}

  minimatch@10.0.1:
    resolution: {integrity: sha512-ethXTt3SGGR+95gudmqJ1eNhRO7eGEGIgYA9vnPatK4/etz2MEVDno5GMCibdMTuBMyElzIlgxMna3K94XDIDQ==}
    engines: {node: 20 || >=22}

  minimatch@3.1.2:
    resolution: {integrity: sha512-J7p63hRiAjw1NDEww1W7i37+ByIrOWO5XQQAzZ3VOcL0PNybwpfmV/N05zFAzwQ9USyEcX6t3UO+K5aqBQOIHw==}

  minimatch@9.0.5:
    resolution: {integrity: sha512-G6T0ZX48xgozx7587koeX9Ys2NYy6Gmv//P89sEte9V9whIapMNF4idKxnW2QtCcLiTWlb/wfCabAtAFWhhBow==}
    engines: {node: '>=16 || 14 >=14.17'}

  minipass@7.1.2:
    resolution: {integrity: sha512-qOOzS1cBTWYF4BH8fVePDBOO9iptMnGUEZwNc/cMWnTV2nVLZ7VoNWEPHkYczZA0pdoA7dl6e7FL659nX9S2aw==}
    engines: {node: '>=16 || 14 >=14.17'}

  mri@1.2.0:
    resolution: {integrity: sha512-tzzskb3bG8LvYGFF/mDTpq3jpI6Q9wc3LEmBaghu+DdCssd1FakN7Bc0hVNmEyGq1bq3RgfkCb3cmQLpNPOroA==}
    engines: {node: '>=4'}

  ms@2.1.3:
    resolution: {integrity: sha512-6FlzubTLZG3J2a/NVCAleEhjzq5oxgHyaCU9yYXvcLsvoVaHJq/s5xXI6/XXP6tz7R9xAOtHnSO/tXtF3WRTlA==}

  nano-spawn@1.0.2:
    resolution: {integrity: sha512-21t+ozMQDAL/UGgQVBbZ/xXvNO10++ZPuTmKRO8k9V3AClVRht49ahtDjfY8l1q6nSHOrE5ASfthzH3ol6R/hg==}
    engines: {node: '>=20.17'}

  nanoid@3.3.11:
    resolution: {integrity: sha512-N8SpfPUnUp1bK+PMYW8qSWdl9U+wwNWI4QKxOYDy9JAro3WMX7p2OeVRF9v+347pnakNevPmiHhNmZ2HbFA76w==}
    engines: {node: ^10 || ^12 || ^13.7 || ^14 || >=15.0.1}
    hasBin: true

  natural-compare@1.4.0:
    resolution: {integrity: sha512-OWND8ei3VtNC9h7V60qff3SVobHr996CTwgxubgyQYEpg290h9J0buyECNNJexkFm5sOajh5G116RYA1c8ZMSw==}

  nth-check@2.1.1:
    resolution: {integrity: sha512-lqjrjmaOoAnWfMmBPL+XNnynZh2+swxiX3WUE0s4yEHI6m+AwrK2UZOimIRl3X/4QctVqS8AiZjFqyOGrMXb/w==}

  onetime@7.0.0:
    resolution: {integrity: sha512-VXJjc87FScF88uafS3JllDgvAm+c/Slfz06lorj2uAY34rlUu0Nt+v8wreiImcrgAjjIHp1rXpTDlLOGw29WwQ==}
    engines: {node: '>=18'}

  optionator@0.9.4:
    resolution: {integrity: sha512-6IpQ7mKUxRcZNLIObR0hz7lxsapSSIYNZJwXPGeF0mTVqGKFIXj1DQcMoT22S3ROcLyY/rz0PWaWZ9ayWmad9g==}
    engines: {node: '>= 0.8.0'}

  outdent@0.5.0:
    resolution: {integrity: sha512-/jHxFIzoMXdqPzTaCpFzAAWhpkSjZPF4Vsn6jAfNpmbH/ymsmd7Qc6VE9BGn0L6YMj6uwpQLxCECpus4ukKS9Q==}

  p-filter@2.1.0:
    resolution: {integrity: sha512-ZBxxZ5sL2HghephhpGAQdoskxplTwr7ICaehZwLIlfL6acuVgZPm8yBNuRAFBGEqtD/hmUeq9eqLg2ys9Xr/yw==}
    engines: {node: '>=8'}

  p-limit@2.3.0:
    resolution: {integrity: sha512-//88mFWSJx8lxCzwdAABTJL2MyWB12+eIY7MDL2SqLmAkeKU9qxRvWuSyTjm3FUmpBEMuFfckAIqEaVGUDxb6w==}
    engines: {node: '>=6'}

  p-limit@3.1.0:
    resolution: {integrity: sha512-TYOanM3wGwNGsZN2cVTYPArw454xnXj5qmWF1bEoAc4+cU/ol7GVh7odevjp1FNHduHc3KZMcFduxU5Xc6uJRQ==}
    engines: {node: '>=10'}

  p-locate@4.1.0:
    resolution: {integrity: sha512-R79ZZ/0wAxKGu3oYMlz8jy/kbhsNrS7SKZ7PxEHBgJ5+F2mtFW2fK2cOtBh1cHYkQsbzFV7I+EoRKe6Yt0oK7A==}
    engines: {node: '>=8'}

  p-locate@5.0.0:
    resolution: {integrity: sha512-LaNjtRWUBY++zB5nE/NwcaoMylSPk+S+ZHNB1TzdbMJMny6dynpAGt7X/tl/QYq3TIeE6nxHppbo2LGymrG5Pw==}
    engines: {node: '>=10'}

  p-map@2.1.0:
    resolution: {integrity: sha512-y3b8Kpd8OAN444hxfBbFfj1FY/RjtTd8tzYwhUqNYXx0fXx2iX4maP4Qr6qhIKbQXI02wTLAda4fYUbDagTUFw==}
    engines: {node: '>=6'}

  p-try@2.2.0:
    resolution: {integrity: sha512-R4nPAVTAU0B9D35/Gk3uJf/7XYbQcyohSKdvAxIRSNghFl4e71hVoGnBNQz9cWaXxO2I10KTC+3jMdvvoKw6dQ==}
    engines: {node: '>=6'}

  package-json-from-dist@1.0.0:
    resolution: {integrity: sha512-dATvCeZN/8wQsGywez1mzHtTlP22H8OEfPrVMLNr4/eGa+ijtLn/6M5f0dY8UKNrC2O9UCU6SSoG3qRKnt7STw==}

  package-manager-detector@0.2.11:
    resolution: {integrity: sha512-BEnLolu+yuz22S56CU1SUKq3XC3PkwD5wv4ikR4MfGvnRVcmzXR9DwSlW2fEamyTPyXHomBJRzgapeuBvRNzJQ==}

  parent-module@1.0.1:
    resolution: {integrity: sha512-GQ2EWRpQV8/o+Aw8YqtfZZPfNRWZYkbidE9k5rpl/hC3vtHHBfGm2Ifi6qWV+coDGkrUKZAxE3Lot5kcsRlh+g==}
    engines: {node: '>=6'}

  path-exists@4.0.0:
    resolution: {integrity: sha512-ak9Qy5Q7jYb2Wwcey5Fpvg2KoAc/ZIhLSLOSBmRmygPsGwkVVt0fZa0qrtMz+m6tJTAHfZQ8FnmB4MG4LWy7/w==}
    engines: {node: '>=8'}

  path-key@3.1.1:
    resolution: {integrity: sha512-ojmeN0qd+y0jszEtoY48r0Peq5dwMEkIlCOu6Q5f41lfkswXuKtYrhgoTpLnyIcHm24Uhqx+5Tqm2InSwLhE6Q==}
    engines: {node: '>=8'}

  path-scurry@2.0.0:
    resolution: {integrity: sha512-ypGJsmGtdXUOeM5u93TyeIEfEhM6s+ljAhrk5vAvSx8uyY/02OvrZnA0YNGUrPXfpJMgI1ODd3nwz8Npx4O4cg==}
    engines: {node: 20 || >=22}

  path-type@4.0.0:
    resolution: {integrity: sha512-gDKb8aZMDeD/tZWs9P6+q0J9Mwkdl6xMV8TjnGP3qJVJ06bdMgkbBlLU8IdfOsIsFz2BW1rNVT3XuNEl8zPAvw==}
    engines: {node: '>=8'}

  pathe@2.0.3:
    resolution: {integrity: sha512-WUjGcAqP1gQacoQe+OBJsFA7Ld4DyXuUIjZ5cc75cLHvJ7dtNsTugphxIADwspS+AraAUePCKrSVtPLFj/F88w==}

  pathval@2.0.0:
    resolution: {integrity: sha512-vE7JKRyES09KiunauX7nd2Q9/L7lhok4smP9RZTDeD4MVs72Dp2qNFVz39Nz5a0FVEW0BJR6C0DYrq6unoziZA==}
    engines: {node: '>= 14.16'}

  picocolors@1.1.1:
    resolution: {integrity: sha512-xceH2snhtb5M9liqDsmEw56le376mTZkEX/jEb/RxNFyegNul7eNslCXP9FDj/Lcu0X8KEyMceP2ntpaHrDEVA==}

  picomatch@2.3.1:
    resolution: {integrity: sha512-JU3teHTNjmE2VCGFzuY8EXzCDVwEqB2a8fsIvwaStHhAWJEeVd1o1QD80CU6+ZdEXXSLbSsuLwJjkCBWqRQUVA==}
    engines: {node: '>=8.6'}

  picomatch@4.0.3:
    resolution: {integrity: sha512-5gTmgEY/sqK6gFXLIsQNH19lWb4ebPDLA4SdLP7dsWkIXHWlG66oPuVvXSGFPppYZz8ZDZq0dYYrbHfBCVUb1Q==}
    engines: {node: '>=12'}

  pidtree@0.6.0:
    resolution: {integrity: sha512-eG2dWTVw5bzqGRztnHExczNxt5VGsE6OwTeCG3fdUf9KBsZzO3R5OIIIzWR+iZA0NtZ+RDVdaoE2dK1cn6jH4g==}
    engines: {node: '>=0.10'}
    hasBin: true

  pify@4.0.1:
    resolution: {integrity: sha512-uB80kBFb/tfd68bVleG9T5GGsGPjJrLAUpR5PZIrhBnIaRTQRjqdJSsIKkOP6OAIFbj7GOrcudc5pNjZ+geV2g==}
    engines: {node: '>=6'}

  postcss-selector-parser@6.1.2:
    resolution: {integrity: sha512-Q8qQfPiZ+THO/3ZrOrO0cJJKfpYCagtMUkXbnEfmgUjwXg6z/WBeOyS9APBBPCTSiDV+s4SwQGu8yFsiMRIudg==}
    engines: {node: '>=4'}

  postcss@8.5.6:
    resolution: {integrity: sha512-3Ybi1tAuwAP9s0r1UQ2J4n5Y0G05bJkpUIO0/bI9MhwmD70S5aTWbXGBwxHrelT+XM1k6dM0pk+SwNkpTRN7Pg==}
    engines: {node: ^10 || ^12 || >=14}

  prelude-ls@1.2.1:
    resolution: {integrity: sha512-vkcDPrRZo1QZLbn5RLGPpg/WmIQ65qoWWhcGKf/b5eplkkarX0m9z8ppCat4mlOqUsWpyNuYgO3VRyrYHSzX5g==}
    engines: {node: '>= 0.8.0'}

  prettier@2.8.8:
    resolution: {integrity: sha512-tdN8qQGvNjw4CHbY+XXk0JgCXn9QiF21a55rBe5LJAU+kDyC4WQn4+awm2Xfk2lQMk5fKup9XgzTZtGkjBdP9Q==}
    engines: {node: '>=10.13.0'}
    hasBin: true

  prettier@3.6.2:
    resolution: {integrity: sha512-I7AIg5boAr5R0FFtJ6rCfD+LFsWHp81dolrFD8S79U9tb8Az2nGrJncnMSnys+bpQJfRUzqs9hnA81OAA3hCuQ==}
    engines: {node: '>=14'}
    hasBin: true

  punycode.js@2.3.1:
    resolution: {integrity: sha512-uxFIHU0YlHYhDQtV4R9J6a52SLx28BCjT+4ieh7IGbgwVJWO+km431c4yRlREUAsAmt/uMjQUyQHNEPf0M39CA==}
    engines: {node: '>=6'}

  punycode@2.3.1:
    resolution: {integrity: sha512-vYt7UD1U9Wg6138shLtLOvdAu+8DsC/ilFtEVHcH+wydcSpNE20AfSOduf6MkRFahL5FY7X1oU7nKVZFtfq8Fg==}
    engines: {node: '>=6'}

  quansync@0.2.8:
    resolution: {integrity: sha512-4+saucphJMazjt7iOM27mbFCk+D9dd/zmgMDCzRZ8MEoBfYp7lAvoN38et/phRQF6wOPMy/OROBGgoWeSKyluA==}

  queue-microtask@1.2.3:
    resolution: {integrity: sha512-NuaNSa6flKT5JaSYQzJok04JzTL1CA6aGhv5rfLW3PgqA+M2ChpZQnAC8h8i4ZFkBS8X5RqkDBHA7r4hej3K9A==}

  read-yaml-file@1.1.0:
    resolution: {integrity: sha512-VIMnQi/Z4HT2Fxuwg5KrY174U1VdUIASQVWXXyqtNRtxSr9IYkn1rsI6Tb6HsrHCmB7gVpNwX6JxPTHcH6IoTA==}
    engines: {node: '>=6'}

  regenerator-runtime@0.14.1:
    resolution: {integrity: sha512-dYnhHh0nJoMfnkZs6GmmhFknAGRrLznOu5nc9ML+EJxGvrx6H7teuevqVqCuPcPK//3eDrrjQhehXVx9cnkGdw==}

  require-directory@2.1.1:
    resolution: {integrity: sha512-fGxEI7+wsG9xrvdjsrlmL22OMTTiHRwAMroiEeMgq8gzoLC/PQr7RsRDSTLUg/bZAZtF+TVIkHc6/4RIKrui+Q==}
    engines: {node: '>=0.10.0'}

  resolve-from@4.0.0:
    resolution: {integrity: sha512-pb/MYmXstAkysRFx8piNI1tGFNQIFA3vkE3Gq4EuA1dF6gHp/+vgZqsCGJapvy8N3Q+4o7FwvquPJcnZ7RYy4g==}
    engines: {node: '>=4'}

  resolve-from@5.0.0:
    resolution: {integrity: sha512-qYg9KP24dD5qka9J47d0aVky0N+b4fTU89LN9iDnjB5waksiC49rvMB0PrUJQGoTmH50XPiqOvAjDfaijGxYZw==}
    engines: {node: '>=8'}

  resolve-pkg-maps@1.0.0:
    resolution: {integrity: sha512-seS2Tj26TBVOC2NIc2rOe2y2ZO7efxITtLZcGSOnHHNOQ7CkiUBfw0Iw2ck6xkIhPwLhKNLS8BO+hEpngQlqzw==}

  restore-cursor@5.1.0:
    resolution: {integrity: sha512-oMA2dcrw6u0YfxJQXm342bFKX/E4sG9rbTzO9ptUcR/e8A33cHuvStiYOwH7fszkZlZ1z/ta9AAoPk2F4qIOHA==}
    engines: {node: '>=18'}

  reusify@1.1.0:
    resolution: {integrity: sha512-g6QUff04oZpHs0eG5p83rFLhHeV00ug/Yf9nZM6fLeUrPguBTkTQOdpAWWspMh55TZfVQDPaN3NQJfbVRAxdIw==}
    engines: {iojs: '>=1.0.0', node: '>=0.10.0'}

  rfdc@1.4.1:
    resolution: {integrity: sha512-q1b3N5QkRUWUl7iyylaaj3kOpIT0N2i9MqIEQXP73GVsN9cw3fdx8X63cEmWhJGi2PPCF23Ijp7ktmd39rawIA==}

  rimraf@6.0.1:
    resolution: {integrity: sha512-9dkvaxAsk/xNXSJzMgFqqMCuFgt2+KsOFek3TMLfo8NCPfWpBmqwyNn5Y+NX56QUYfCtsyhF3ayiboEoUmJk/A==}
    engines: {node: 20 || >=22}
    hasBin: true

<<<<<<< HEAD
  rollup-plugin-esbuild@6.1.1:
    resolution: {integrity: sha512-CehMY9FAqJD5OUaE/Mi1r5z0kNeYxItmRO2zG4Qnv2qWKF09J2lTy5GUzjJR354ZPrLkCj4fiBN41lo8PzBUhw==}
    engines: {node: '>=14.18.0'}
    peerDependencies:
      esbuild: '>=0.18.0'
      rollup: ^1.20.0 || ^2.0.0 || ^3.0.0 || ^4.0.0

  rollup@4.14.1:
    resolution: {integrity: sha512-4LnHSdd3QK2pa1J6dFbfm1HN0D7vSK/ZuZTsdyUAlA6Rr1yTouUTL13HaDOGJVgby461AhrNGBS7sCGXXtT+SA==}
=======
  rollup@4.45.1:
    resolution: {integrity: sha512-4iya7Jb76fVpQyLoiVpzUrsjQ12r3dM7fIVz+4NwoYvZOShknRmiv+iu9CClZml5ZLGb0XMcYLutK6w9tgxHDw==}
>>>>>>> 213c345d
    engines: {node: '>=18.0.0', npm: '>=8.0.0'}
    hasBin: true

  run-parallel@1.2.0:
    resolution: {integrity: sha512-5l4VyZR86LZ/lDxZTR6jqL8AFE2S0IFLMP26AbjsLVADxHdhB/c0GUsH+y39UfCi3dzz8OlQuPmnaJOMoDHQBA==}

  rxjs@7.8.1:
    resolution: {integrity: sha512-AA3TVj+0A2iuIoQkWEK/tqFjBq2j+6PO6Y0zJcvzLAFhEFIO3HL0vls9hWLncZbAAbK0mar7oZ4V079I/qPMxg==}

  safer-buffer@2.1.2:
    resolution: {integrity: sha512-YZo3K82SD7Riyi0E1EQPojLz7kpepnSQI9IyPbHHg1XXXevb5dJI7tpyN2ADxGcQbHG7vcyRHk0cbwqcQriUtg==}

  semver@7.7.2:
    resolution: {integrity: sha512-RF0Fw+rO5AMf9MAyaRXI4AV0Ulj5lMHqVxxdSgiVbixSCXoEmmX/jk0CuJw4+3SqroYO9VoUh+HcuJivvtJemA==}
    engines: {node: '>=10'}
    hasBin: true

  shebang-command@2.0.0:
    resolution: {integrity: sha512-kHxr2zZpYtdmrN1qDjrrX/Z1rR1kG8Dx+gkpK1G4eXmvXswmcE1hTWBWYUzlraYw1/yZp6YuDY77YtvbN0dmDA==}
    engines: {node: '>=8'}

  shebang-regex@3.0.0:
    resolution: {integrity: sha512-7++dFhtcx3353uBaq8DDR4NuxBetBzC7ZQOhmTQInHEd6bSrXdiEyzCvG07Z44UYdLShWUyXt5M/yhz8ekcb1A==}
    engines: {node: '>=8'}

  shell-quote@1.8.2:
    resolution: {integrity: sha512-AzqKpGKjrj7EM6rKVQEPpB288oCfnrEIuyoT9cyF4nmGa7V8Zk6f7RRqYisX8X9m+Q7bd632aZW4ky7EhbQztA==}
    engines: {node: '>= 0.4'}

  siginfo@2.0.0:
    resolution: {integrity: sha512-ybx0WO1/8bSBLEWXZvEd7gMW3Sn3JFlW3TvX1nREbDLRNQNaeNN8WK0meBwPdAaOI7TtRRRJn/Es1zhrrCHu7g==}

  signal-exit@4.1.0:
    resolution: {integrity: sha512-bzyZ1e88w9O1iNJbKnOlvYTrWPDl46O1bG0D3XInv+9tkPrxrN8jUUTiFlDkkmKWgn1M6CfIA13SuGqOa9Korw==}
    engines: {node: '>=14'}

  slash@3.0.0:
    resolution: {integrity: sha512-g9Q1haeby36OSStwb4ntCGGGaKsaVSjQ68fBxoQcutl5fS1vuY18H3wSt3jFyFtrkx+Kz0V1G85A4MyAdDMi2Q==}
    engines: {node: '>=8'}

  slice-ansi@5.0.0:
    resolution: {integrity: sha512-FC+lgizVPfie0kkhqUScwRu1O/lF6NOgJmlCgK+/LYxDCTk8sGelYaHDhFcDN+Sn3Cv+3VSa4Byeo+IMCzpMgQ==}
    engines: {node: '>=12'}

  slice-ansi@7.1.0:
    resolution: {integrity: sha512-bSiSngZ/jWeX93BqeIAbImyTbEihizcwNjFoRUIY/T1wWQsfsm2Vw1agPKylXvQTU7iASGdHhyqRlqQzfz+Htg==}
    engines: {node: '>=18'}

  source-map-js@1.2.1:
    resolution: {integrity: sha512-UXWMKhLOwVKb728IUtQPXxfYU+usdybtUrK/8uGE8CQMvrhOpwvzDBwj0QhSL7MQc7vIsISBG8VQ8+IDQxpfQA==}
    engines: {node: '>=0.10.0'}

  spawndamnit@3.0.1:
    resolution: {integrity: sha512-MmnduQUuHCoFckZoWnXsTg7JaiLBJrKFj9UI2MbRPGaJeVpsLcVBu6P/IGZovziM/YBsellCmsprgNA+w0CzVg==}

  sprintf-js@1.0.3:
    resolution: {integrity: sha512-D9cPgkvLlV3t3IzL0D0YLvGA9Ahk4PcvVwUbN0dSGr1aP0Nrt4AEnTUbuGvquEC0mA64Gqt1fzirlRs5ibXx8g==}

  stackback@0.0.2:
    resolution: {integrity: sha512-1XMJE5fQo1jGH6Y/7ebnwPOBEkIEnT4QF32d5R1+VXdXveM0IBMJt8zfaxX1P3QhVwrYe+576+jkANtSS2mBbw==}

  std-env@3.9.0:
    resolution: {integrity: sha512-UGvjygr6F6tpH7o2qyqR6QYpwraIjKSdtzyBdyytFOHmPZY917kwdwLG0RbOjWOnKmnm3PeHjaoLLMie7kPLQw==}

  string-argv@0.3.2:
    resolution: {integrity: sha512-aqD2Q0144Z+/RqG52NeHEkZauTAUWJO8c6yTftGJKO3Tja5tUgIfmIl6kExvhtxSDP7fXB6DvzkfMpCd/F3G+Q==}
    engines: {node: '>=0.6.19'}

  string-width@4.2.3:
    resolution: {integrity: sha512-wKyQRQpjJ0sIp62ErSZdGsjMJWsap5oRNihHhu6G7JVO/9jIB6UyevL+tXuOqrng8j/cxKTWyWUwvSTriiZz/g==}
    engines: {node: '>=8'}

  string-width@5.1.2:
    resolution: {integrity: sha512-HnLOCR3vjcY8beoNLtcjZ5/nxn2afmME6lhrDrebokqMap+XbeW8n9TXpPDOqdGK5qcI3oT0GKTW6wC7EMiVqA==}
    engines: {node: '>=12'}

  string-width@7.2.0:
    resolution: {integrity: sha512-tsaTIkKW9b4N+AEj+SVA+WhJzV7/zMhcSu78mLKWSk7cXMOSHsBKFWUs0fWwq8QyK3MgJBQRX6Gbi4kYbdvGkQ==}
    engines: {node: '>=18'}

  strip-ansi@6.0.1:
    resolution: {integrity: sha512-Y38VPSHcqkFrCpFnQ9vuSXmquuv5oXOKpGeT6aGrr3o3Gc9AlVa6JBfUSOCnbxGGZF+/0ooI7KrPuUSztUdU5A==}
    engines: {node: '>=8'}

  strip-ansi@7.1.0:
    resolution: {integrity: sha512-iq6eVVI64nQQTRYq2KtEg2d2uU7LElhTJwsH4YzIHZshxlgZms/wIc4VoDQTlG/IvVIrBKG06CrZnp0qv7hkcQ==}
    engines: {node: '>=12'}

  strip-bom@3.0.0:
    resolution: {integrity: sha512-vavAMRXOgBVNF6nyEEmL3DBK19iRpDcoIwW+swQ+CbGiu7lju6t+JklA1MHweoWtadgt4ISVUsXLyDq34ddcwA==}
    engines: {node: '>=4'}

  strip-json-comments@3.1.1:
    resolution: {integrity: sha512-6fPc+R4ihwqP6N/aIv2f1gMH8lOVtWQHoqC4yK6oSDVVocumAsfCqjkXnqiYMhmMwS/mEHLp7Vehlt3ql6lEig==}
    engines: {node: '>=8'}

  strip-literal@3.0.0:
    resolution: {integrity: sha512-TcccoMhJOM3OebGhSBEmp3UZ2SfDMZUEBdRA/9ynfLi8yYajyWX3JiXArcJt4Umh4vISpspkQIY8ZZoCqjbviA==}

  supports-color@7.2.0:
    resolution: {integrity: sha512-qpCAvRl9stuOHveKsn7HncJRvv501qIacKzQlO/+Lwxc9+0q2wLyv4Dfvt80/DPn2pqOBsJdDiogXGR9+OvwRw==}
    engines: {node: '>=8'}

  supports-color@8.1.1:
    resolution: {integrity: sha512-MpUEN2OodtUzxvKQl72cUF7RQ5EiHsGvSsVG0ia9c5RbWGL2CI4C7EpPS8UTBIplnlzZiNuV56w+FuNxy3ty2Q==}
    engines: {node: '>=10'}

  term-size@2.2.1:
    resolution: {integrity: sha512-wK0Ri4fOGjv/XPy8SBHZChl8CM7uMc5VML7SqiQ0zG7+J5Vr+RMQDoHa2CNT6KHUnTGIXH34UDMkPzAUyapBZg==}
    engines: {node: '>=8'}

  tinybench@2.9.0:
    resolution: {integrity: sha512-0+DUvqWMValLmha6lr4kD8iAMK1HzV0/aKnCtWb9v9641TnP/MFb7Pc2bxoxQjTXAErryXVgUOfv2YqNllqGeg==}

  tinyexec@0.3.2:
    resolution: {integrity: sha512-KQQR9yN7R5+OSwaK0XQoj22pwHoTlgYqmUscPYoknOoWCWfj/5/ABTMRi69FrKU5ffPVh5QcFikpWJI/P1ocHA==}

  tinyglobby@0.2.14:
    resolution: {integrity: sha512-tX5e7OM1HnYr2+a2C/4V0htOcSQcoSTH9KgJnVvNm5zm/cyEWKJ7j7YutsH9CxMdtOkkLFy2AHrMci9IM8IPZQ==}
    engines: {node: '>=12.0.0'}

  tinypool@1.1.1:
    resolution: {integrity: sha512-Zba82s87IFq9A9XmjiX5uZA/ARWDrB03OHlq+Vw1fSdt0I+4/Kutwy8BP4Y/y/aORMo61FQ0vIb5j44vSo5Pkg==}
    engines: {node: ^18.0.0 || >=20.0.0}

  tinyrainbow@2.0.0:
    resolution: {integrity: sha512-op4nsTR47R6p0vMUUoYl/a+ljLFVtlfaXkLQmqfLR1qHma1h/ysYk4hEXZ880bf2CYgTskvTa/e196Vd5dDQXw==}
    engines: {node: '>=14.0.0'}

  tinyspy@4.0.3:
    resolution: {integrity: sha512-t2T/WLB2WRgZ9EpE4jgPJ9w+i66UZfDc8wHh0xrwiRNN+UwH98GIJkTeZqX9rg0i0ptwzqW+uYeIF0T4F8LR7A==}
    engines: {node: '>=14.0.0'}

  tmp@0.2.4:
    resolution: {integrity: sha512-UdiSoX6ypifLmrfQ/XfiawN6hkjSBpCjhKxxZcWlUUmoXLaCKQU0bx4HF/tdDK2uzRuchf1txGvrWBzYREssoQ==}
    engines: {node: '>=14.14'}

  to-regex-range@5.0.1:
    resolution: {integrity: sha512-65P7iz6X5yEr1cwcgvQxbbIw7Uk3gOy5dIdtZ4rDveLqhrdJP+Li/Hx6tyK0NEb+2GCyneCMJiGqrADCSNk8sQ==}
    engines: {node: '>=8.0'}

  tree-kill@1.2.2:
    resolution: {integrity: sha512-L0Orpi8qGpRG//Nd+H90vFB+3iHnue1zSSGmNOOCh1GLJ7rUKVwV2HvijphGQS2UmhUZewS9VgvxYIdgr+fG1A==}
    hasBin: true

  ts-api-utils@2.1.0:
    resolution: {integrity: sha512-CUgTZL1irw8u29bzrOD/nH85jqyc74D6SshFgujOIA7osm2Rz7dYH77agkx7H4FBNxDq7Cjf+IjaX/8zwFW+ZQ==}
    engines: {node: '>=18.12'}
    peerDependencies:
      typescript: '>=4.8.4'

  tslib@2.8.1:
    resolution: {integrity: sha512-oJFu94HQb+KVduSUQL7wnpmqnfmLsOA/nAh6b6EH0wCEoK0/mPeXU6c3wKDV83MkOuHPRHtSXKKU99IBazS/2w==}

  tsx@4.20.3:
    resolution: {integrity: sha512-qjbnuR9Tr+FJOMBqJCW5ehvIo/buZq7vH7qD7JziU98h6l3qGy0a/yPFjwO+y0/T7GFpNgNAvEcPPVfyT8rrPQ==}
    engines: {node: '>=18.0.0'}
    hasBin: true

  type-check@0.4.0:
    resolution: {integrity: sha512-XleUoc9uwGXqjWwXaUTZAmzMcFZ5858QA2vvx1Ur5xIcixXIP+8LnFDgRplU30us6teqdlskFfu+ae4K79Ooew==}
    engines: {node: '>= 0.8.0'}

  typedoc@0.28.9:
    resolution: {integrity: sha512-aw45vwtwOl3QkUAmWCnLV9QW1xY+FSX2zzlit4MAfE99wX+Jij4ycnpbAWgBXsRrxmfs9LaYktg/eX5Bpthd3g==}
    engines: {node: '>= 18', pnpm: '>= 10'}
    hasBin: true
    peerDependencies:
      typescript: 5.0.x || 5.1.x || 5.2.x || 5.3.x || 5.4.x || 5.5.x || 5.6.x || 5.7.x || 5.8.x || 5.9.x

  typescript-eslint@8.39.0:
    resolution: {integrity: sha512-lH8FvtdtzcHJCkMOKnN73LIn6SLTpoojgJqDAxPm1jCR14eWSGPX8ul/gggBdPMk/d5+u9V854vTYQ8T5jF/1Q==}
    engines: {node: ^18.18.0 || ^20.9.0 || >=21.1.0}
    peerDependencies:
      eslint: ^8.57.0 || ^9.0.0
      typescript: '>=4.8.4 <6.0.0'

  typescript@5.9.2:
    resolution: {integrity: sha512-CWBzXQrc/qOkhidw1OzBTQuYRbfyxDXJMVJ1XNwUHGROVmuaeiEm3OslpZ1RV96d7SKKjZKrSJu3+t/xlw3R9A==}
    engines: {node: '>=14.17'}
    hasBin: true

  uc.micro@2.1.0:
    resolution: {integrity: sha512-ARDJmphmdvUk6Glw7y9DQ2bFkKBHwQHLi2lsaH6PPmz/Ka9sFOBsBluozhDltWmnv9u/cF6Rt87znRTPV+yp/A==}

  undici-types@6.20.0:
    resolution: {integrity: sha512-Ny6QZ2Nju20vw1SRHe3d9jVu6gJ+4e3+MMpqu7pqE5HT6WsTSlce++GQmK5UXS8mzV8DSYHrQH+Xrf2jVcuKNg==}

  undici-types@6.21.0:
    resolution: {integrity: sha512-iwDZqg0QAGrg9Rav5H4n0M64c3mkR59cJ6wQp+7C4nI0gsmExaedaYLNO44eT4AtBBwjbTiGPMlt2Md0T9H9JQ==}

  universalify@0.1.2:
    resolution: {integrity: sha512-rBJeI5CXAlmy1pV+617WB9J63U6XcazHHF2f2dbJix4XzpUF0RS3Zbj0FGIOCAva5P/d/GBOYaACQ1w+0azUkg==}
    engines: {node: '>= 4.0.0'}

  uri-js@4.4.1:
    resolution: {integrity: sha512-7rKUyy33Q1yc98pQ1DAmLtwX109F7TIfWlW1Ydo8Wl1ii1SeHieeh0HHfPeL2fMXK6z0s8ecKs9frCuLJvndBg==}

  util-deprecate@1.0.2:
    resolution: {integrity: sha512-EPD5q1uXyFxJpCrLnCc1nHnq3gOa6DZBocAIiI2TaSCA7VCJ1UJDMagCzIkXNsUYfD1daK//LTEQ8xiIbrHtcw==}

  vite-node@3.2.4:
    resolution: {integrity: sha512-EbKSKh+bh1E1IFxeO0pg1n4dvoOTt0UDiXMd/qn++r98+jPO1xtJilvXldeuQ8giIB5IkpjCgMleHMNEsGH6pg==}
    engines: {node: ^18.0.0 || ^20.0.0 || >=22.0.0}
    hasBin: true

  vite@7.1.1:
    resolution: {integrity: sha512-yJ+Mp7OyV+4S+afWo+QyoL9jFWD11QFH0i5i7JypnfTcA1rmgxCbiA8WwAICDEtZ1Z1hzrVhN8R8rGTqkTY8ZQ==}
    engines: {node: ^20.19.0 || >=22.12.0}
    hasBin: true
    peerDependencies:
      '@types/node': ^20.19.0 || >=22.12.0
      jiti: '>=1.21.0'
      less: ^4.0.0
      lightningcss: ^1.21.0
      sass: ^1.70.0
      sass-embedded: ^1.70.0
      stylus: '>=0.54.8'
      sugarss: ^5.0.0
      terser: ^5.16.0
      tsx: ^4.8.1
      yaml: ^2.4.2
    peerDependenciesMeta:
      '@types/node':
        optional: true
      jiti:
        optional: true
      less:
        optional: true
      lightningcss:
        optional: true
      sass:
        optional: true
      sass-embedded:
        optional: true
      stylus:
        optional: true
      sugarss:
        optional: true
      terser:
        optional: true
      tsx:
        optional: true
      yaml:
        optional: true

  vitest@3.2.4:
    resolution: {integrity: sha512-LUCP5ev3GURDysTWiP47wRRUpLKMOfPh+yKTx3kVIEiu5KOMeqzpnYNsKyOoVrULivR8tLcks4+lga33Whn90A==}
    engines: {node: ^18.0.0 || ^20.0.0 || >=22.0.0}
    hasBin: true
    peerDependencies:
      '@edge-runtime/vm': '*'
      '@types/debug': ^4.1.12
      '@types/node': ^18.0.0 || ^20.0.0 || >=22.0.0
      '@vitest/browser': 3.2.4
      '@vitest/ui': 3.2.4
      happy-dom: '*'
      jsdom: '*'
    peerDependenciesMeta:
      '@edge-runtime/vm':
        optional: true
      '@types/debug':
        optional: true
      '@types/node':
        optional: true
      '@vitest/browser':
        optional: true
      '@vitest/ui':
        optional: true
      happy-dom:
        optional: true
      jsdom:
        optional: true

  vue-eslint-parser@10.2.0:
    resolution: {integrity: sha512-CydUvFOQKD928UzZhTp4pr2vWz1L+H99t7Pkln2QSPdvmURT0MoC4wUccfCnuEaihNsu9aYYyk+bep8rlfkUXw==}
    engines: {node: ^18.18.0 || ^20.9.0 || >=21.1.0}
    peerDependencies:
      eslint: ^8.57.0 || ^9.0.0

  vue@3.5.18:
    resolution: {integrity: sha512-7W4Y4ZbMiQ3SEo+m9lnoNpV9xG7QVMLa+/0RFwwiAVkeYoyGXqWE85jabU4pllJNUzqfLShJ5YLptewhCWUgNA==}
    peerDependencies:
      typescript: '*'
    peerDependenciesMeta:
      typescript:
        optional: true

  vuetify@3.9.4:
    resolution: {integrity: sha512-OUdXVoThHUydJHyFsUHGxKxZ333hXKquRNn2ycqouO08ehi3005QE9tLPkwcBii4sAYZg7mADMRp7JbcNiNrTQ==}
    engines: {node: ^12.20 || >=14.13}
    peerDependencies:
      typescript: '>=4.7'
      vite-plugin-vuetify: '>=2.1.0'
      vue: ^3.5.0
      webpack-plugin-vuetify: '>=3.1.0'
    peerDependenciesMeta:
      typescript:
        optional: true
      vite-plugin-vuetify:
        optional: true
      webpack-plugin-vuetify:
        optional: true

  whatwg-mimetype@3.0.0:
    resolution: {integrity: sha512-nt+N2dzIutVRxARx1nghPKGv1xHikU7HKdfafKkLNLindmPU/ch3U31NOCGGA/dmPcmb1VlofO0vnKAcsm0o/Q==}
    engines: {node: '>=12'}

  which@2.0.2:
    resolution: {integrity: sha512-BLI3Tl1TW3Pvl70l3yq3Y64i+awpwXqsGBYWkkqMtnbXgrMD+yj7rhW0kuEDxzJaYXGjEW5ogapKNMEKNMjibA==}
    engines: {node: '>= 8'}
    hasBin: true

  why-is-node-running@2.3.0:
    resolution: {integrity: sha512-hUrmaWBdVDcxvYqnyh09zunKzROWjbZTiNy8dBEjkS7ehEDQibXJ7XvlmtbwuTclUiIyN+CyXQD4Vmko8fNm8w==}
    engines: {node: '>=8'}
    hasBin: true

  word-wrap@1.2.5:
    resolution: {integrity: sha512-BN22B5eaMMI9UMtjrGd5g5eCYPpCPDUy0FJXbYsaT5zYxjFOckS53SQDE3pWkVoWpHXVb3BrYcEN4Twa55B5cA==}
    engines: {node: '>=0.10.0'}

  wrap-ansi@7.0.0:
    resolution: {integrity: sha512-YVGIj2kamLSTxw6NsZjoBxfSwsn0ycdesmc4p+Q21c5zPuZ1pl+NfxVdxPtdHvmNVOQ6XSYG4AUtyt/Fi7D16Q==}
    engines: {node: '>=10'}

  wrap-ansi@8.1.0:
    resolution: {integrity: sha512-si7QWI6zUMq56bESFvagtmzMdGOtoxfR+Sez11Mobfc7tm+VkUckk9bW2UeffTGVUbOksxmSw0AA2gs8g71NCQ==}
    engines: {node: '>=12'}

  wrap-ansi@9.0.0:
    resolution: {integrity: sha512-G8ura3S+3Z2G+mkgNRq8dqaFZAuxfsxpBB8OCTGRTCtp+l/v9nbFNmCUP1BZMts3G1142MsZfn6eeUKrr4PD1Q==}
    engines: {node: '>=18'}

  xml-name-validator@4.0.0:
    resolution: {integrity: sha512-ICP2e+jsHvAj2E2lIHxa5tjXRlKDJo4IdvPvCXbXQGdzSfmSpNVyIKMvoZHjDY9DP0zV17iI85o90vRFXNccRw==}
    engines: {node: '>=12'}

  y18n@5.0.8:
    resolution: {integrity: sha512-0pfFzegeDWJHJIAmTLRP2DwHjdF5s7jo9tuztdQxAhINCdvS+3nGINqPd00AphqJR/0LhANUS6/+7SCb98YOfA==}
    engines: {node: '>=10'}

  yaml@2.8.0:
    resolution: {integrity: sha512-4lLa/EcQCB0cJkyts+FpIRx5G/llPxfP6VQU5KByHEhLxY3IJCH0f0Hy1MHI8sClTvsIb8qwRJ6R/ZdlDJ/leQ==}
    engines: {node: '>= 14.6'}
    hasBin: true

  yargs-parser@21.1.1:
    resolution: {integrity: sha512-tVpsJW7DdjecAiFpbIB1e3qxIQsE6NoPc5/eTdrbbIC4h0LVsWhnoa3g+m2HclBIujHzsxZ4VJVA+GUuc2/LBw==}
    engines: {node: '>=12'}

  yargs@17.7.2:
    resolution: {integrity: sha512-7dSzzRQ++CKnNI/krKnYRV7JKKPUXMEh61soaHKg9mrWEhzFWhFnxPxGl+69cD1Ou63C13NUPCnmIcrvqCuM6w==}
    engines: {node: '>=12'}

  yocto-queue@0.1.0:
    resolution: {integrity: sha512-rVksvsnNCdJ/ohGc6xgPwyN8eheCxsiLM8mxuE/t/mOVqJewPuO1miLpTHQiRgTKCLexL4MeAFVagts7HmNZ2Q==}
    engines: {node: '>=10'}

snapshots:

  '@babel/helper-string-parser@7.27.1': {}

  '@babel/helper-validator-identifier@7.27.1': {}

  '@babel/parser@7.28.0':
    dependencies:
      '@babel/types': 7.28.1

  '@babel/runtime@7.27.0':
    dependencies:
      regenerator-runtime: 0.14.1

  '@babel/types@7.28.1':
    dependencies:
      '@babel/helper-string-parser': 7.27.1
      '@babel/helper-validator-identifier': 7.27.1

  '@changesets/apply-release-plan@7.0.12':
    dependencies:
      '@changesets/config': 3.1.1
      '@changesets/get-version-range-type': 0.4.0
      '@changesets/git': 3.0.4
      '@changesets/should-skip-package': 0.1.2
      '@changesets/types': 6.1.0
      '@manypkg/get-packages': 1.1.3
      detect-indent: 6.1.0
      fs-extra: 7.0.1
      lodash.startcase: 4.4.0
      outdent: 0.5.0
      prettier: 2.8.8
      resolve-from: 5.0.0
      semver: 7.7.2

  '@changesets/assemble-release-plan@6.0.9':
    dependencies:
      '@changesets/errors': 0.2.0
      '@changesets/get-dependents-graph': 2.1.3
      '@changesets/should-skip-package': 0.1.2
      '@changesets/types': 6.1.0
      '@manypkg/get-packages': 1.1.3
      semver: 7.7.2

  '@changesets/changelog-git@0.2.1':
    dependencies:
      '@changesets/types': 6.1.0

  '@changesets/cli@2.29.5':
    dependencies:
      '@changesets/apply-release-plan': 7.0.12
      '@changesets/assemble-release-plan': 6.0.9
      '@changesets/changelog-git': 0.2.1
      '@changesets/config': 3.1.1
      '@changesets/errors': 0.2.0
      '@changesets/get-dependents-graph': 2.1.3
      '@changesets/get-release-plan': 4.0.13
      '@changesets/git': 3.0.4
      '@changesets/logger': 0.1.1
      '@changesets/pre': 2.0.2
      '@changesets/read': 0.6.5
      '@changesets/should-skip-package': 0.1.2
      '@changesets/types': 6.1.0
      '@changesets/write': 0.4.0
      '@manypkg/get-packages': 1.1.3
      ansi-colors: 4.1.3
      ci-info: 3.9.0
      enquirer: 2.4.1
      external-editor: 3.1.0
      fs-extra: 7.0.1
      mri: 1.2.0
      p-limit: 2.3.0
      package-manager-detector: 0.2.11
      picocolors: 1.1.1
      resolve-from: 5.0.0
      semver: 7.7.2
      spawndamnit: 3.0.1
      term-size: 2.2.1

  '@changesets/config@3.1.1':
    dependencies:
      '@changesets/errors': 0.2.0
      '@changesets/get-dependents-graph': 2.1.3
      '@changesets/logger': 0.1.1
      '@changesets/types': 6.1.0
      '@manypkg/get-packages': 1.1.3
      fs-extra: 7.0.1
      micromatch: 4.0.8

  '@changesets/errors@0.2.0':
    dependencies:
      extendable-error: 0.1.7

  '@changesets/get-dependents-graph@2.1.3':
    dependencies:
      '@changesets/types': 6.1.0
      '@manypkg/get-packages': 1.1.3
      picocolors: 1.1.1
      semver: 7.7.2

  '@changesets/get-release-plan@4.0.13':
    dependencies:
      '@changesets/assemble-release-plan': 6.0.9
      '@changesets/config': 3.1.1
      '@changesets/pre': 2.0.2
      '@changesets/read': 0.6.5
      '@changesets/types': 6.1.0
      '@manypkg/get-packages': 1.1.3

  '@changesets/get-version-range-type@0.4.0': {}

  '@changesets/git@3.0.4':
    dependencies:
      '@changesets/errors': 0.2.0
      '@manypkg/get-packages': 1.1.3
      is-subdir: 1.2.0
      micromatch: 4.0.8
      spawndamnit: 3.0.1

  '@changesets/logger@0.1.1':
    dependencies:
      picocolors: 1.1.1

  '@changesets/parse@0.4.1':
    dependencies:
      '@changesets/types': 6.1.0
      js-yaml: 3.14.1

  '@changesets/pre@2.0.2':
    dependencies:
      '@changesets/errors': 0.2.0
      '@changesets/types': 6.1.0
      '@manypkg/get-packages': 1.1.3
      fs-extra: 7.0.1

  '@changesets/read@0.6.5':
    dependencies:
      '@changesets/git': 3.0.4
      '@changesets/logger': 0.1.1
      '@changesets/parse': 0.4.1
      '@changesets/types': 6.1.0
      fs-extra: 7.0.1
      p-filter: 2.1.0
      picocolors: 1.1.1

  '@changesets/should-skip-package@0.1.2':
    dependencies:
      '@changesets/types': 6.1.0
      '@manypkg/get-packages': 1.1.3

  '@changesets/types@4.1.0': {}

  '@changesets/types@6.1.0': {}

  '@changesets/write@0.4.0':
    dependencies:
      '@changesets/types': 6.1.0
      fs-extra: 7.0.1
      human-id: 4.1.1
      prettier: 2.8.8

  '@esbuild/aix-ppc64@0.25.8':
    optional: true

  '@esbuild/android-arm64@0.25.8':
    optional: true

  '@esbuild/android-arm@0.25.8':
    optional: true

  '@esbuild/android-x64@0.25.8':
    optional: true

  '@esbuild/darwin-arm64@0.25.8':
    optional: true

  '@esbuild/darwin-x64@0.25.8':
    optional: true

  '@esbuild/freebsd-arm64@0.25.8':
    optional: true

  '@esbuild/freebsd-x64@0.25.8':
    optional: true

  '@esbuild/linux-arm64@0.25.8':
    optional: true

  '@esbuild/linux-arm@0.25.8':
    optional: true

  '@esbuild/linux-ia32@0.25.8':
    optional: true

  '@esbuild/linux-loong64@0.25.8':
    optional: true

  '@esbuild/linux-mips64el@0.25.8':
    optional: true

  '@esbuild/linux-ppc64@0.25.8':
    optional: true

  '@esbuild/linux-riscv64@0.25.8':
    optional: true

  '@esbuild/linux-s390x@0.25.8':
    optional: true

  '@esbuild/linux-x64@0.25.8':
    optional: true

  '@esbuild/netbsd-arm64@0.25.8':
    optional: true

  '@esbuild/netbsd-x64@0.25.8':
    optional: true

  '@esbuild/openbsd-arm64@0.25.8':
    optional: true

  '@esbuild/openbsd-x64@0.25.8':
    optional: true

  '@esbuild/openharmony-arm64@0.25.8':
    optional: true

  '@esbuild/sunos-x64@0.25.8':
    optional: true

  '@esbuild/win32-arm64@0.25.8':
    optional: true

  '@esbuild/win32-ia32@0.25.8':
    optional: true

  '@esbuild/win32-x64@0.25.8':
    optional: true

  '@eslint-community/eslint-utils@4.7.0(eslint@9.32.0)':
    dependencies:
      eslint: 9.32.0
      eslint-visitor-keys: 3.4.3

  '@eslint-community/regexpp@4.12.1': {}

  '@eslint/config-array@0.21.0':
    dependencies:
      '@eslint/object-schema': 2.1.6
      debug: 4.4.1
      minimatch: 3.1.2
    transitivePeerDependencies:
      - supports-color

  '@eslint/config-helpers@0.3.0': {}

  '@eslint/core@0.15.1':
    dependencies:
      '@types/json-schema': 7.0.15

  '@eslint/eslintrc@3.3.1':
    dependencies:
      ajv: 6.12.6
      debug: 4.4.1
      espree: 10.4.0
      globals: 14.0.0
      ignore: 5.3.2
      import-fresh: 3.3.1
      js-yaml: 4.1.0
      minimatch: 3.1.2
      strip-json-comments: 3.1.1
    transitivePeerDependencies:
      - supports-color

  '@eslint/js@9.32.0': {}

  '@eslint/object-schema@2.1.6': {}

  '@eslint/plugin-kit@0.3.4':
    dependencies:
      '@eslint/core': 0.15.1
      levn: 0.4.1

  '@gerrit0/mini-shiki@3.9.2':
    dependencies:
      '@shikijs/engine-oniguruma': 3.9.2
      '@shikijs/langs': 3.9.2
      '@shikijs/themes': 3.9.2
      '@shikijs/types': 3.9.2
      '@shikijs/vscode-textmate': 10.0.2

  '@humanfs/core@0.19.1': {}

  '@humanfs/node@0.16.6':
    dependencies:
      '@humanfs/core': 0.19.1
      '@humanwhocodes/retry': 0.3.1

  '@humanwhocodes/module-importer@1.0.1': {}

  '@humanwhocodes/retry@0.3.1': {}

  '@humanwhocodes/retry@0.4.2': {}

  '@isaacs/cliui@8.0.2':
    dependencies:
      string-width: 5.1.2
      string-width-cjs: string-width@4.2.3
      strip-ansi: 7.1.0
      strip-ansi-cjs: strip-ansi@6.0.1
      wrap-ansi: 8.1.0
      wrap-ansi-cjs: wrap-ansi@7.0.0

  '@jridgewell/sourcemap-codec@1.5.0': {}

  '@manypkg/find-root@1.1.0':
    dependencies:
      '@babel/runtime': 7.27.0
      '@types/node': 12.20.55
      find-up: 4.1.0
      fs-extra: 8.1.0

  '@manypkg/get-packages@1.1.3':
    dependencies:
      '@babel/runtime': 7.27.0
      '@changesets/types': 4.1.0
      '@manypkg/find-root': 1.1.0
      fs-extra: 8.1.0
      globby: 11.1.0
      read-yaml-file: 1.1.0

  '@mdi/font@7.4.47': {}

  '@nodelib/fs.scandir@2.1.5':
    dependencies:
      '@nodelib/fs.stat': 2.0.5
      run-parallel: 1.2.0

  '@nodelib/fs.stat@2.0.5': {}

  '@nodelib/fs.walk@1.2.8':
    dependencies:
      '@nodelib/fs.scandir': 2.1.5
      fastq: 1.19.1

  '@pkgjs/parseargs@0.11.0':
    optional: true

  '@preact/signals-core@1.11.0': {}

<<<<<<< HEAD
  '@rollup/pluginutils@5.1.0(rollup@4.14.1)':
    dependencies:
      '@types/estree': 1.0.5
      estree-walker: 2.0.2
      picomatch: 2.3.1
    optionalDependencies:
      rollup: 4.14.1

  '@rollup/rollup-android-arm-eabi@4.14.1':
=======
  '@rolldown/pluginutils@1.0.0-beta.29': {}

  '@rollup/rollup-android-arm-eabi@4.45.1':
    optional: true

  '@rollup/rollup-android-arm64@4.45.1':
    optional: true

  '@rollup/rollup-darwin-arm64@4.45.1':
    optional: true

  '@rollup/rollup-darwin-x64@4.45.1':
    optional: true

  '@rollup/rollup-freebsd-arm64@4.45.1':
    optional: true

  '@rollup/rollup-freebsd-x64@4.45.1':
>>>>>>> 213c345d
    optional: true

  '@rollup/rollup-linux-arm-gnueabihf@4.45.1':
    optional: true

  '@rollup/rollup-linux-arm-musleabihf@4.45.1':
    optional: true

  '@rollup/rollup-linux-arm64-gnu@4.45.1':
    optional: true

  '@rollup/rollup-linux-arm64-musl@4.45.1':
    optional: true

  '@rollup/rollup-linux-loongarch64-gnu@4.45.1':
    optional: true

  '@rollup/rollup-linux-powerpc64le-gnu@4.45.1':
    optional: true

  '@rollup/rollup-linux-riscv64-gnu@4.45.1':
    optional: true

  '@rollup/rollup-linux-riscv64-musl@4.45.1':
    optional: true

  '@rollup/rollup-linux-s390x-gnu@4.45.1':
    optional: true

  '@rollup/rollup-linux-x64-gnu@4.45.1':
    optional: true

  '@rollup/rollup-linux-x64-musl@4.45.1':
    optional: true

  '@rollup/rollup-win32-arm64-msvc@4.45.1':
    optional: true

  '@rollup/rollup-win32-ia32-msvc@4.45.1':
    optional: true

  '@rollup/rollup-win32-x64-msvc@4.45.1':
    optional: true

  '@shikijs/engine-oniguruma@3.9.2':
    dependencies:
      '@shikijs/types': 3.9.2
      '@shikijs/vscode-textmate': 10.0.2

  '@shikijs/langs@3.9.2':
    dependencies:
      '@shikijs/types': 3.9.2

  '@shikijs/themes@3.9.2':
    dependencies:
      '@shikijs/types': 3.9.2

  '@shikijs/types@3.9.2':
    dependencies:
      '@shikijs/vscode-textmate': 10.0.2
      '@types/hast': 3.0.4

  '@shikijs/vscode-textmate@10.0.2': {}

  '@types/chai@5.2.2':
    dependencies:
      '@types/deep-eql': 4.0.2

  '@types/deep-eql@4.0.2': {}

  '@types/estree@1.0.8': {}

  '@types/hast@3.0.4':
    dependencies:
      '@types/unist': 3.0.3

  '@types/json-schema@7.0.15': {}

  '@types/node@12.20.55': {}

  '@types/node@20.19.9':
    dependencies:
      undici-types: 6.21.0

  '@types/node@22.13.9':
    dependencies:
      undici-types: 6.20.0
    optional: true

  '@types/unist@3.0.3': {}

  '@types/whatwg-mimetype@3.0.2': {}

  '@typescript-eslint/eslint-plugin@8.39.0(@typescript-eslint/parser@8.39.0(eslint@9.32.0)(typescript@5.9.2))(eslint@9.32.0)(typescript@5.9.2)':
    dependencies:
      '@eslint-community/regexpp': 4.12.1
      '@typescript-eslint/parser': 8.39.0(eslint@9.32.0)(typescript@5.9.2)
      '@typescript-eslint/scope-manager': 8.39.0
      '@typescript-eslint/type-utils': 8.39.0(eslint@9.32.0)(typescript@5.9.2)
      '@typescript-eslint/utils': 8.39.0(eslint@9.32.0)(typescript@5.9.2)
      '@typescript-eslint/visitor-keys': 8.39.0
      eslint: 9.32.0
      graphemer: 1.4.0
      ignore: 7.0.4
      natural-compare: 1.4.0
      ts-api-utils: 2.1.0(typescript@5.9.2)
      typescript: 5.9.2
    transitivePeerDependencies:
      - supports-color

  '@typescript-eslint/parser@8.39.0(eslint@9.32.0)(typescript@5.9.2)':
    dependencies:
      '@typescript-eslint/scope-manager': 8.39.0
      '@typescript-eslint/types': 8.39.0
      '@typescript-eslint/typescript-estree': 8.39.0(typescript@5.9.2)
      '@typescript-eslint/visitor-keys': 8.39.0
      debug: 4.4.1
      eslint: 9.32.0
      typescript: 5.9.2
    transitivePeerDependencies:
      - supports-color

  '@typescript-eslint/project-service@8.39.0(typescript@5.9.2)':
    dependencies:
      '@typescript-eslint/tsconfig-utils': 8.39.0(typescript@5.9.2)
      '@typescript-eslint/types': 8.39.0
      debug: 4.4.1
      typescript: 5.9.2
    transitivePeerDependencies:
      - supports-color

  '@typescript-eslint/scope-manager@8.39.0':
    dependencies:
      '@typescript-eslint/types': 8.39.0
      '@typescript-eslint/visitor-keys': 8.39.0

  '@typescript-eslint/tsconfig-utils@8.39.0(typescript@5.9.2)':
    dependencies:
      typescript: 5.9.2

  '@typescript-eslint/type-utils@8.39.0(eslint@9.32.0)(typescript@5.9.2)':
    dependencies:
      '@typescript-eslint/types': 8.39.0
      '@typescript-eslint/typescript-estree': 8.39.0(typescript@5.9.2)
      '@typescript-eslint/utils': 8.39.0(eslint@9.32.0)(typescript@5.9.2)
      debug: 4.4.1
      eslint: 9.32.0
      ts-api-utils: 2.1.0(typescript@5.9.2)
      typescript: 5.9.2
    transitivePeerDependencies:
      - supports-color

  '@typescript-eslint/types@8.39.0': {}

  '@typescript-eslint/typescript-estree@8.39.0(typescript@5.9.2)':
    dependencies:
      '@typescript-eslint/project-service': 8.39.0(typescript@5.9.2)
      '@typescript-eslint/tsconfig-utils': 8.39.0(typescript@5.9.2)
      '@typescript-eslint/types': 8.39.0
      '@typescript-eslint/visitor-keys': 8.39.0
      debug: 4.4.1
      fast-glob: 3.3.3
      is-glob: 4.0.3
      minimatch: 9.0.5
      semver: 7.7.2
      ts-api-utils: 2.1.0(typescript@5.9.2)
      typescript: 5.9.2
    transitivePeerDependencies:
      - supports-color

  '@typescript-eslint/utils@8.39.0(eslint@9.32.0)(typescript@5.9.2)':
    dependencies:
      '@eslint-community/eslint-utils': 4.7.0(eslint@9.32.0)
      '@typescript-eslint/scope-manager': 8.39.0
      '@typescript-eslint/types': 8.39.0
      '@typescript-eslint/typescript-estree': 8.39.0(typescript@5.9.2)
      eslint: 9.32.0
      typescript: 5.9.2
    transitivePeerDependencies:
      - supports-color

  '@typescript-eslint/visitor-keys@8.39.0':
    dependencies:
      '@typescript-eslint/types': 8.39.0
      eslint-visitor-keys: 4.2.1

  '@vitejs/plugin-vue@6.0.1(vite@7.1.1(@types/node@22.13.9)(tsx@4.20.3)(yaml@2.8.0))(vue@3.5.18(typescript@5.9.2))':
    dependencies:
      '@rolldown/pluginutils': 1.0.0-beta.29
      vite: 7.1.1(@types/node@22.13.9)(tsx@4.20.3)(yaml@2.8.0)
      vue: 3.5.18(typescript@5.9.2)

  '@vitest/expect@3.2.4':
    dependencies:
      '@types/chai': 5.2.2
      '@vitest/spy': 3.2.4
      '@vitest/utils': 3.2.4
      chai: 5.2.0
      tinyrainbow: 2.0.0

  '@vitest/mocker@3.2.4(vite@7.1.1(@types/node@20.19.9)(tsx@4.20.3)(yaml@2.8.0))':
    dependencies:
      '@vitest/spy': 3.2.4
      estree-walker: 3.0.3
      magic-string: 0.30.17
    optionalDependencies:
      vite: 7.1.1(@types/node@20.19.9)(tsx@4.20.3)(yaml@2.8.0)

  '@vitest/pretty-format@3.2.4':
    dependencies:
      tinyrainbow: 2.0.0

  '@vitest/runner@3.2.4':
    dependencies:
      '@vitest/utils': 3.2.4
      pathe: 2.0.3
      strip-literal: 3.0.0

  '@vitest/snapshot@3.2.4':
    dependencies:
      '@vitest/pretty-format': 3.2.4
      magic-string: 0.30.17
      pathe: 2.0.3

  '@vitest/spy@3.2.4':
    dependencies:
      tinyspy: 4.0.3

  '@vitest/utils@3.2.4':
    dependencies:
      '@vitest/pretty-format': 3.2.4
      loupe: 3.1.4
      tinyrainbow: 2.0.0

  '@vue/compiler-core@3.5.18':
    dependencies:
      '@babel/parser': 7.28.0
      '@vue/shared': 3.5.18
      entities: 4.5.0
      estree-walker: 2.0.2
      source-map-js: 1.2.1

  '@vue/compiler-dom@3.5.18':
    dependencies:
      '@vue/compiler-core': 3.5.18
      '@vue/shared': 3.5.18

  '@vue/compiler-sfc@3.5.18':
    dependencies:
      '@babel/parser': 7.28.0
      '@vue/compiler-core': 3.5.18
      '@vue/compiler-dom': 3.5.18
      '@vue/compiler-ssr': 3.5.18
      '@vue/shared': 3.5.18
      estree-walker: 2.0.2
      magic-string: 0.30.17
      postcss: 8.5.6
      source-map-js: 1.2.1

  '@vue/compiler-ssr@3.5.18':
    dependencies:
      '@vue/compiler-dom': 3.5.18
      '@vue/shared': 3.5.18

  '@vue/reactivity@3.5.18':
    dependencies:
      '@vue/shared': 3.5.18

  '@vue/runtime-core@3.5.18':
    dependencies:
      '@vue/reactivity': 3.5.18
      '@vue/shared': 3.5.18

  '@vue/runtime-dom@3.5.18':
    dependencies:
      '@vue/reactivity': 3.5.18
      '@vue/runtime-core': 3.5.18
      '@vue/shared': 3.5.18
      csstype: 3.1.3

  '@vue/server-renderer@3.5.18(vue@3.5.18(typescript@5.9.2))':
    dependencies:
      '@vue/compiler-ssr': 3.5.18
      '@vue/shared': 3.5.18
      vue: 3.5.18(typescript@5.9.2)

  '@vue/shared@3.5.18': {}

  acorn-jsx@5.3.2(acorn@8.15.0):
    dependencies:
      acorn: 8.15.0

  acorn@8.15.0: {}

  ajv@6.12.6:
    dependencies:
      fast-deep-equal: 3.1.3
      fast-json-stable-stringify: 2.1.0
      json-schema-traverse: 0.4.1
      uri-js: 4.4.1

  ansi-colors@4.1.3: {}

  ansi-escapes@7.0.0:
    dependencies:
      environment: 1.1.0

  ansi-regex@5.0.1: {}

  ansi-regex@6.0.1: {}

  ansi-styles@4.3.0:
    dependencies:
      color-convert: 2.0.1

  ansi-styles@6.2.1: {}

  argparse@1.0.10:
    dependencies:
      sprintf-js: 1.0.3

  argparse@2.0.1: {}

  array-union@2.1.0: {}

  assertion-error@2.0.1: {}

  balanced-match@1.0.2: {}

  better-path-resolve@1.0.0:
    dependencies:
      is-windows: 1.0.2

  boolbase@1.0.0: {}

  brace-expansion@1.1.12:
    dependencies:
      balanced-match: 1.0.2
      concat-map: 0.0.1

  brace-expansion@2.0.2:
    dependencies:
      balanced-match: 1.0.2

  braces@3.0.3:
    dependencies:
      fill-range: 7.1.1

  cac@6.7.14: {}

  callsites@3.1.0: {}

  chai@5.2.0:
    dependencies:
      assertion-error: 2.0.1
      check-error: 2.1.1
      deep-eql: 5.0.2
      loupe: 3.1.4
      pathval: 2.0.0

  chalk@4.1.2:
    dependencies:
      ansi-styles: 4.3.0
      supports-color: 7.2.0

  chalk@5.4.1: {}

  chardet@0.7.0: {}

  check-error@2.1.1: {}

  ci-info@3.9.0: {}

  cli-cursor@5.0.0:
    dependencies:
      restore-cursor: 5.1.0

  cli-truncate@4.0.0:
    dependencies:
      slice-ansi: 5.0.0
      string-width: 7.2.0

  cliui@8.0.1:
    dependencies:
      string-width: 4.2.3
      strip-ansi: 6.0.1
      wrap-ansi: 7.0.0

  color-convert@2.0.1:
    dependencies:
      color-name: 1.1.4

  color-name@1.1.4: {}

  colorette@2.0.20: {}

  commander@14.0.0: {}

  concat-map@0.0.1: {}

  concurrently@9.2.0:
    dependencies:
      chalk: 4.1.2
      lodash: 4.17.21
      rxjs: 7.8.1
      shell-quote: 1.8.2
      supports-color: 8.1.1
      tree-kill: 1.2.2
      yargs: 17.7.2

  cross-spawn@7.0.6:
    dependencies:
      path-key: 3.1.1
      shebang-command: 2.0.0
      which: 2.0.2

  cssesc@3.0.0: {}

  csstype@3.1.3: {}

  debug@4.4.1:
    dependencies:
      ms: 2.1.3

  deep-eql@5.0.2: {}

  deep-is@0.1.4: {}

  detect-indent@6.1.0: {}

  dir-glob@3.0.1:
    dependencies:
      path-type: 4.0.0

  eastasianwidth@0.2.0: {}

  emoji-regex@10.4.0: {}

  emoji-regex@8.0.0: {}

  emoji-regex@9.2.2: {}

  enquirer@2.4.1:
    dependencies:
      ansi-colors: 4.1.3
      strip-ansi: 6.0.1

  entities@4.5.0: {}

<<<<<<< HEAD
  es-module-lexer@1.5.2: {}

  esbuild@0.20.2:
    optionalDependencies:
      '@esbuild/aix-ppc64': 0.20.2
      '@esbuild/android-arm': 0.20.2
      '@esbuild/android-arm64': 0.20.2
      '@esbuild/android-x64': 0.20.2
      '@esbuild/darwin-arm64': 0.20.2
      '@esbuild/darwin-x64': 0.20.2
      '@esbuild/freebsd-arm64': 0.20.2
      '@esbuild/freebsd-x64': 0.20.2
      '@esbuild/linux-arm': 0.20.2
      '@esbuild/linux-arm64': 0.20.2
      '@esbuild/linux-ia32': 0.20.2
      '@esbuild/linux-loong64': 0.20.2
      '@esbuild/linux-mips64el': 0.20.2
      '@esbuild/linux-ppc64': 0.20.2
      '@esbuild/linux-riscv64': 0.20.2
      '@esbuild/linux-s390x': 0.20.2
      '@esbuild/linux-x64': 0.20.2
      '@esbuild/netbsd-x64': 0.20.2
      '@esbuild/openbsd-x64': 0.20.2
      '@esbuild/sunos-x64': 0.20.2
      '@esbuild/win32-arm64': 0.20.2
      '@esbuild/win32-ia32': 0.20.2
      '@esbuild/win32-x64': 0.20.2

  esbuild@0.21.3:
=======
  environment@1.1.0: {}

  es-module-lexer@1.7.0: {}

  esbuild@0.25.8:
>>>>>>> 213c345d
    optionalDependencies:
      '@esbuild/aix-ppc64': 0.25.8
      '@esbuild/android-arm': 0.25.8
      '@esbuild/android-arm64': 0.25.8
      '@esbuild/android-x64': 0.25.8
      '@esbuild/darwin-arm64': 0.25.8
      '@esbuild/darwin-x64': 0.25.8
      '@esbuild/freebsd-arm64': 0.25.8
      '@esbuild/freebsd-x64': 0.25.8
      '@esbuild/linux-arm': 0.25.8
      '@esbuild/linux-arm64': 0.25.8
      '@esbuild/linux-ia32': 0.25.8
      '@esbuild/linux-loong64': 0.25.8
      '@esbuild/linux-mips64el': 0.25.8
      '@esbuild/linux-ppc64': 0.25.8
      '@esbuild/linux-riscv64': 0.25.8
      '@esbuild/linux-s390x': 0.25.8
      '@esbuild/linux-x64': 0.25.8
      '@esbuild/netbsd-arm64': 0.25.8
      '@esbuild/netbsd-x64': 0.25.8
      '@esbuild/openbsd-arm64': 0.25.8
      '@esbuild/openbsd-x64': 0.25.8
      '@esbuild/openharmony-arm64': 0.25.8
      '@esbuild/sunos-x64': 0.25.8
      '@esbuild/win32-arm64': 0.25.8
      '@esbuild/win32-ia32': 0.25.8
      '@esbuild/win32-x64': 0.25.8

  escalade@3.2.0: {}

  escape-string-regexp@4.0.0: {}

  eslint-config-prettier@10.1.8(eslint@9.32.0):
    dependencies:
      eslint: 9.32.0

  eslint-plugin-headers@1.3.3(eslint@9.32.0):
    dependencies:
      eslint: 9.32.0

  eslint-plugin-vue@10.4.0(@typescript-eslint/parser@8.39.0(eslint@9.32.0)(typescript@5.9.2))(eslint@9.32.0)(vue-eslint-parser@10.2.0(eslint@9.32.0)):
    dependencies:
      '@eslint-community/eslint-utils': 4.7.0(eslint@9.32.0)
      eslint: 9.32.0
      natural-compare: 1.4.0
      nth-check: 2.1.1
      postcss-selector-parser: 6.1.2
      semver: 7.7.2
      vue-eslint-parser: 10.2.0(eslint@9.32.0)
      xml-name-validator: 4.0.0
    optionalDependencies:
      '@typescript-eslint/parser': 8.39.0(eslint@9.32.0)(typescript@5.9.2)

  eslint-scope@8.4.0:
    dependencies:
      esrecurse: 4.3.0
      estraverse: 5.3.0

  eslint-visitor-keys@3.4.3: {}

  eslint-visitor-keys@4.2.1: {}

  eslint@9.32.0:
    dependencies:
      '@eslint-community/eslint-utils': 4.7.0(eslint@9.32.0)
      '@eslint-community/regexpp': 4.12.1
      '@eslint/config-array': 0.21.0
      '@eslint/config-helpers': 0.3.0
      '@eslint/core': 0.15.1
      '@eslint/eslintrc': 3.3.1
      '@eslint/js': 9.32.0
      '@eslint/plugin-kit': 0.3.4
      '@humanfs/node': 0.16.6
      '@humanwhocodes/module-importer': 1.0.1
      '@humanwhocodes/retry': 0.4.2
      '@types/estree': 1.0.8
      '@types/json-schema': 7.0.15
      ajv: 6.12.6
      chalk: 4.1.2
      cross-spawn: 7.0.6
      debug: 4.4.1
      escape-string-regexp: 4.0.0
      eslint-scope: 8.4.0
      eslint-visitor-keys: 4.2.1
      espree: 10.4.0
      esquery: 1.6.0
      esutils: 2.0.3
      fast-deep-equal: 3.1.3
      file-entry-cache: 8.0.0
      find-up: 5.0.0
      glob-parent: 6.0.2
      ignore: 5.3.2
      imurmurhash: 0.1.4
      is-glob: 4.0.3
      json-stable-stringify-without-jsonify: 1.0.1
      lodash.merge: 4.6.2
      minimatch: 3.1.2
      natural-compare: 1.4.0
      optionator: 0.9.4
    transitivePeerDependencies:
      - supports-color

  espree@10.4.0:
    dependencies:
      acorn: 8.15.0
      acorn-jsx: 5.3.2(acorn@8.15.0)
      eslint-visitor-keys: 4.2.1

  esprima@4.0.1: {}

  esquery@1.6.0:
    dependencies:
      estraverse: 5.3.0

  esrecurse@4.3.0:
    dependencies:
      estraverse: 5.3.0

  estraverse@5.3.0: {}

  estree-walker@2.0.2: {}

  estree-walker@3.0.3:
    dependencies:
      '@types/estree': 1.0.8

  esutils@2.0.3: {}

  eventemitter3@5.0.1: {}

  expect-type@1.2.1: {}

  extendable-error@0.1.7: {}

  external-editor@3.1.0:
    dependencies:
      chardet: 0.7.0
      iconv-lite: 0.4.24
      tmp: 0.2.4

  fast-deep-equal@3.1.3: {}

  fast-glob@3.3.3:
    dependencies:
      '@nodelib/fs.stat': 2.0.5
      '@nodelib/fs.walk': 1.2.8
      glob-parent: 5.1.2
      merge2: 1.4.1
      micromatch: 4.0.8

  fast-json-stable-stringify@2.1.0: {}

  fast-levenshtein@2.0.6: {}

  fastq@1.19.1:
    dependencies:
      reusify: 1.1.0

  fdir@6.4.6(picomatch@4.0.3):
    optionalDependencies:
      picomatch: 4.0.3

  file-entry-cache@8.0.0:
    dependencies:
      flat-cache: 4.0.1

  fill-range@7.1.1:
    dependencies:
      to-regex-range: 5.0.1

  find-up@4.1.0:
    dependencies:
      locate-path: 5.0.0
      path-exists: 4.0.0

  find-up@5.0.0:
    dependencies:
      locate-path: 6.0.0
      path-exists: 4.0.0

  flat-cache@4.0.1:
    dependencies:
      flatted: 3.3.2
      keyv: 4.5.4

  flatted@3.3.2: {}

  foreground-child@3.3.0:
    dependencies:
      cross-spawn: 7.0.6
      signal-exit: 4.1.0

  fs-extra@7.0.1:
    dependencies:
      graceful-fs: 4.2.11
      jsonfile: 4.0.0
      universalify: 0.1.2

  fs-extra@8.1.0:
    dependencies:
      graceful-fs: 4.2.11
      jsonfile: 4.0.0
      universalify: 0.1.2

  fsevents@2.3.3:
    optional: true

  get-caller-file@2.0.5: {}

  get-east-asian-width@1.3.0: {}

  get-tsconfig@4.8.1:
    dependencies:
      resolve-pkg-maps: 1.0.0

  glob-parent@5.1.2:
    dependencies:
      is-glob: 4.0.3

  glob-parent@6.0.2:
    dependencies:
      is-glob: 4.0.3

  glob@11.0.0:
    dependencies:
      foreground-child: 3.3.0
      jackspeak: 4.0.1
      minimatch: 10.0.1
      minipass: 7.1.2
      package-json-from-dist: 1.0.0
      path-scurry: 2.0.0

  globals@14.0.0: {}

  globby@11.1.0:
    dependencies:
      array-union: 2.1.0
      dir-glob: 3.0.1
      fast-glob: 3.3.3
      ignore: 5.3.2
      merge2: 1.4.1
      slash: 3.0.0

  graceful-fs@4.2.11: {}

  graphemer@1.4.0: {}

  happy-dom@18.0.1:
    dependencies:
      '@types/node': 20.19.9
      '@types/whatwg-mimetype': 3.0.2
      whatwg-mimetype: 3.0.0

  has-flag@4.0.0: {}

  human-id@4.1.1: {}

  husky@9.1.7: {}

  iconv-lite@0.4.24:
    dependencies:
      safer-buffer: 2.1.2

  ignore@5.3.2: {}

  ignore@7.0.4: {}

  import-fresh@3.3.1:
    dependencies:
      parent-module: 1.0.1
      resolve-from: 4.0.0

  imurmurhash@0.1.4: {}

  is-extglob@2.1.1: {}

  is-fullwidth-code-point@3.0.0: {}

  is-fullwidth-code-point@4.0.0: {}

  is-fullwidth-code-point@5.0.0:
    dependencies:
      get-east-asian-width: 1.3.0

  is-glob@4.0.3:
    dependencies:
      is-extglob: 2.1.1

  is-number@7.0.0: {}

  is-subdir@1.2.0:
    dependencies:
      better-path-resolve: 1.0.0

  is-windows@1.0.2: {}

  isexe@2.0.0: {}

  jackspeak@4.0.1:
    dependencies:
      '@isaacs/cliui': 8.0.2
    optionalDependencies:
      '@pkgjs/parseargs': 0.11.0

  js-tokens@9.0.1: {}

  js-yaml@3.14.1:
    dependencies:
      argparse: 1.0.10
      esprima: 4.0.1

  js-yaml@4.1.0:
    dependencies:
      argparse: 2.0.1

  json-buffer@3.0.1: {}

  json-schema-traverse@0.4.1: {}

  json-stable-stringify-without-jsonify@1.0.1: {}

  jsonfile@4.0.0:
    optionalDependencies:
      graceful-fs: 4.2.11

  keyv@4.5.4:
    dependencies:
      json-buffer: 3.0.1

  levn@0.4.1:
    dependencies:
      prelude-ls: 1.2.1
      type-check: 0.4.0

  lilconfig@3.1.3: {}

  linkify-it@5.0.0:
    dependencies:
      uc.micro: 2.1.0

  lint-staged@16.1.4:
    dependencies:
      chalk: 5.4.1
      commander: 14.0.0
      debug: 4.4.1
      lilconfig: 3.1.3
      listr2: 9.0.1
      micromatch: 4.0.8
      nano-spawn: 1.0.2
      pidtree: 0.6.0
      string-argv: 0.3.2
      yaml: 2.8.0
    transitivePeerDependencies:
      - supports-color

  listr2@9.0.1:
    dependencies:
      cli-truncate: 4.0.0
      colorette: 2.0.20
      eventemitter3: 5.0.1
      log-update: 6.1.0
      rfdc: 1.4.1
      wrap-ansi: 9.0.0

  locate-path@5.0.0:
    dependencies:
      p-locate: 4.1.0

  locate-path@6.0.0:
    dependencies:
      p-locate: 5.0.0

  lodash.merge@4.6.2: {}

  lodash.startcase@4.4.0: {}

  lodash@4.17.21: {}

  log-update@6.1.0:
    dependencies:
      ansi-escapes: 7.0.0
      cli-cursor: 5.0.0
      slice-ansi: 7.1.0
      strip-ansi: 7.1.0
      wrap-ansi: 9.0.0

  loupe@3.1.4: {}

  lru-cache@11.0.0: {}

  lunr@2.3.9: {}

  magic-string@0.30.17:
    dependencies:
      '@jridgewell/sourcemap-codec': 1.5.0

  markdown-it@14.1.0:
    dependencies:
      argparse: 2.0.1
      entities: 4.5.0
      linkify-it: 5.0.0
      mdurl: 2.0.0
      punycode.js: 2.3.1
      uc.micro: 2.1.0

  mdurl@2.0.0: {}

  merge2@1.4.1: {}

  micromatch@4.0.8:
    dependencies:
      braces: 3.0.3
      picomatch: 2.3.1

  mimic-function@5.0.1: {}

  minimatch@10.0.1:
    dependencies:
      brace-expansion: 2.0.2

  minimatch@3.1.2:
    dependencies:
      brace-expansion: 1.1.12

  minimatch@9.0.5:
    dependencies:
      brace-expansion: 2.0.2

  minipass@7.1.2: {}

  mri@1.2.0: {}

  ms@2.1.3: {}

  nano-spawn@1.0.2: {}

  nanoid@3.3.11: {}

  natural-compare@1.4.0: {}

  nth-check@2.1.1:
    dependencies:
      boolbase: 1.0.0

  onetime@7.0.0:
    dependencies:
      mimic-function: 5.0.1

  optionator@0.9.4:
    dependencies:
      deep-is: 0.1.4
      fast-levenshtein: 2.0.6
      levn: 0.4.1
      prelude-ls: 1.2.1
      type-check: 0.4.0
      word-wrap: 1.2.5

  outdent@0.5.0: {}

  p-filter@2.1.0:
    dependencies:
      p-map: 2.1.0

  p-limit@2.3.0:
    dependencies:
      p-try: 2.2.0

  p-limit@3.1.0:
    dependencies:
      yocto-queue: 0.1.0

  p-locate@4.1.0:
    dependencies:
      p-limit: 2.3.0

  p-locate@5.0.0:
    dependencies:
      p-limit: 3.1.0

  p-map@2.1.0: {}

  p-try@2.2.0: {}

  package-json-from-dist@1.0.0: {}

  package-manager-detector@0.2.11:
    dependencies:
      quansync: 0.2.8

  parent-module@1.0.1:
    dependencies:
      callsites: 3.1.0

  path-exists@4.0.0: {}

  path-key@3.1.1: {}

  path-scurry@2.0.0:
    dependencies:
      lru-cache: 11.0.0
      minipass: 7.1.2

  path-type@4.0.0: {}

  pathe@2.0.3: {}

  pathval@2.0.0: {}

  picocolors@1.1.1: {}

  picomatch@2.3.1: {}

  picomatch@4.0.3: {}

  pidtree@0.6.0: {}

  pify@4.0.1: {}

  postcss-selector-parser@6.1.2:
    dependencies:
      cssesc: 3.0.0
      util-deprecate: 1.0.2

  postcss@8.5.6:
    dependencies:
      nanoid: 3.3.11
      picocolors: 1.1.1
      source-map-js: 1.2.1

  prelude-ls@1.2.1: {}

  prettier@2.8.8: {}

  prettier@3.6.2: {}

  punycode.js@2.3.1: {}

  punycode@2.3.1: {}

  quansync@0.2.8: {}

  queue-microtask@1.2.3: {}

  read-yaml-file@1.1.0:
    dependencies:
      graceful-fs: 4.2.11
      js-yaml: 3.14.1
      pify: 4.0.1
      strip-bom: 3.0.0

  regenerator-runtime@0.14.1: {}

  require-directory@2.1.1: {}

  resolve-from@4.0.0: {}

  resolve-from@5.0.0: {}

  resolve-pkg-maps@1.0.0: {}

  restore-cursor@5.1.0:
    dependencies:
      onetime: 7.0.0
      signal-exit: 4.1.0

  reusify@1.1.0: {}

  rfdc@1.4.1: {}

  rimraf@6.0.1:
    dependencies:
      glob: 11.0.0
      package-json-from-dist: 1.0.0

<<<<<<< HEAD
  rollup-plugin-esbuild@6.1.1(esbuild@0.21.3)(rollup@4.14.1):
    dependencies:
      '@rollup/pluginutils': 5.1.0(rollup@4.14.1)
      debug: 4.3.4
      es-module-lexer: 1.5.2
      esbuild: 0.21.3
      get-tsconfig: 4.7.5
      rollup: 4.14.1
    transitivePeerDependencies:
      - supports-color

  rollup@4.14.1:
=======
  rollup@4.45.1:
>>>>>>> 213c345d
    dependencies:
      '@types/estree': 1.0.8
    optionalDependencies:
      '@rollup/rollup-android-arm-eabi': 4.45.1
      '@rollup/rollup-android-arm64': 4.45.1
      '@rollup/rollup-darwin-arm64': 4.45.1
      '@rollup/rollup-darwin-x64': 4.45.1
      '@rollup/rollup-freebsd-arm64': 4.45.1
      '@rollup/rollup-freebsd-x64': 4.45.1
      '@rollup/rollup-linux-arm-gnueabihf': 4.45.1
      '@rollup/rollup-linux-arm-musleabihf': 4.45.1
      '@rollup/rollup-linux-arm64-gnu': 4.45.1
      '@rollup/rollup-linux-arm64-musl': 4.45.1
      '@rollup/rollup-linux-loongarch64-gnu': 4.45.1
      '@rollup/rollup-linux-powerpc64le-gnu': 4.45.1
      '@rollup/rollup-linux-riscv64-gnu': 4.45.1
      '@rollup/rollup-linux-riscv64-musl': 4.45.1
      '@rollup/rollup-linux-s390x-gnu': 4.45.1
      '@rollup/rollup-linux-x64-gnu': 4.45.1
      '@rollup/rollup-linux-x64-musl': 4.45.1
      '@rollup/rollup-win32-arm64-msvc': 4.45.1
      '@rollup/rollup-win32-ia32-msvc': 4.45.1
      '@rollup/rollup-win32-x64-msvc': 4.45.1
      fsevents: 2.3.3

  run-parallel@1.2.0:
    dependencies:
      queue-microtask: 1.2.3

  rxjs@7.8.1:
    dependencies:
      tslib: 2.8.1

  safer-buffer@2.1.2: {}

  semver@7.7.2: {}

  shebang-command@2.0.0:
    dependencies:
      shebang-regex: 3.0.0

  shebang-regex@3.0.0: {}

  shell-quote@1.8.2: {}

  siginfo@2.0.0: {}

  signal-exit@4.1.0: {}

  slash@3.0.0: {}

  slice-ansi@5.0.0:
    dependencies:
      ansi-styles: 6.2.1
      is-fullwidth-code-point: 4.0.0

  slice-ansi@7.1.0:
    dependencies:
      ansi-styles: 6.2.1
      is-fullwidth-code-point: 5.0.0

  source-map-js@1.2.1: {}

  spawndamnit@3.0.1:
    dependencies:
      cross-spawn: 7.0.6
      signal-exit: 4.1.0

  sprintf-js@1.0.3: {}

  stackback@0.0.2: {}

  std-env@3.9.0: {}

  string-argv@0.3.2: {}

  string-width@4.2.3:
    dependencies:
      emoji-regex: 8.0.0
      is-fullwidth-code-point: 3.0.0
      strip-ansi: 6.0.1

  string-width@5.1.2:
    dependencies:
      eastasianwidth: 0.2.0
      emoji-regex: 9.2.2
      strip-ansi: 7.1.0

  string-width@7.2.0:
    dependencies:
      emoji-regex: 10.4.0
      get-east-asian-width: 1.3.0
      strip-ansi: 7.1.0

  strip-ansi@6.0.1:
    dependencies:
      ansi-regex: 5.0.1

  strip-ansi@7.1.0:
    dependencies:
      ansi-regex: 6.0.1

  strip-bom@3.0.0: {}

  strip-json-comments@3.1.1: {}

  strip-literal@3.0.0:
    dependencies:
      js-tokens: 9.0.1

  supports-color@7.2.0:
    dependencies:
      has-flag: 4.0.0

  supports-color@8.1.1:
    dependencies:
      has-flag: 4.0.0

  term-size@2.2.1: {}

  tinybench@2.9.0: {}

  tinyexec@0.3.2: {}

  tinyglobby@0.2.14:
    dependencies:
      fdir: 6.4.6(picomatch@4.0.3)
      picomatch: 4.0.3

  tinypool@1.1.1: {}

  tinyrainbow@2.0.0: {}

  tinyspy@4.0.3: {}

  tmp@0.2.4: {}

  to-regex-range@5.0.1:
    dependencies:
      is-number: 7.0.0

  tree-kill@1.2.2: {}

  ts-api-utils@2.1.0(typescript@5.9.2):
    dependencies:
      typescript: 5.9.2

  tslib@2.8.1: {}

  tsx@4.20.3:
    dependencies:
      esbuild: 0.25.8
      get-tsconfig: 4.8.1
    optionalDependencies:
      fsevents: 2.3.3

  type-check@0.4.0:
    dependencies:
      prelude-ls: 1.2.1

  typedoc@0.28.9(typescript@5.9.2):
    dependencies:
      '@gerrit0/mini-shiki': 3.9.2
      lunr: 2.3.9
      markdown-it: 14.1.0
      minimatch: 9.0.5
      typescript: 5.9.2
      yaml: 2.8.0

  typescript-eslint@8.39.0(eslint@9.32.0)(typescript@5.9.2):
    dependencies:
      '@typescript-eslint/eslint-plugin': 8.39.0(@typescript-eslint/parser@8.39.0(eslint@9.32.0)(typescript@5.9.2))(eslint@9.32.0)(typescript@5.9.2)
      '@typescript-eslint/parser': 8.39.0(eslint@9.32.0)(typescript@5.9.2)
      '@typescript-eslint/typescript-estree': 8.39.0(typescript@5.9.2)
      '@typescript-eslint/utils': 8.39.0(eslint@9.32.0)(typescript@5.9.2)
      eslint: 9.32.0
      typescript: 5.9.2
    transitivePeerDependencies:
      - supports-color

  typescript@5.9.2: {}

  uc.micro@2.1.0: {}

  undici-types@6.20.0:
    optional: true

  undici-types@6.21.0: {}

  universalify@0.1.2: {}

  uri-js@4.4.1:
    dependencies:
      punycode: 2.3.1

  util-deprecate@1.0.2: {}

  vite-node@3.2.4(@types/node@20.19.9)(tsx@4.20.3)(yaml@2.8.0):
    dependencies:
      cac: 6.7.14
      debug: 4.4.1
      es-module-lexer: 1.7.0
      pathe: 2.0.3
      vite: 7.1.1(@types/node@20.19.9)(tsx@4.20.3)(yaml@2.8.0)
    transitivePeerDependencies:
      - '@types/node'
      - jiti
      - less
      - lightningcss
      - sass
      - sass-embedded
      - stylus
      - sugarss
      - supports-color
      - terser
      - tsx
      - yaml

  vite@7.1.1(@types/node@20.19.9)(tsx@4.20.3)(yaml@2.8.0):
    dependencies:
      esbuild: 0.25.8
      fdir: 6.4.6(picomatch@4.0.3)
      picomatch: 4.0.3
      postcss: 8.5.6
      rollup: 4.45.1
      tinyglobby: 0.2.14
    optionalDependencies:
      '@types/node': 20.19.9
      fsevents: 2.3.3
      tsx: 4.20.3
      yaml: 2.8.0

  vite@7.1.1(@types/node@22.13.9)(tsx@4.20.3)(yaml@2.8.0):
    dependencies:
      esbuild: 0.25.8
      fdir: 6.4.6(picomatch@4.0.3)
      picomatch: 4.0.3
      postcss: 8.5.6
      rollup: 4.45.1
      tinyglobby: 0.2.14
    optionalDependencies:
      '@types/node': 22.13.9
      fsevents: 2.3.3
      tsx: 4.20.3
      yaml: 2.8.0

  vitest@3.2.4(@types/node@20.19.9)(happy-dom@18.0.1)(tsx@4.20.3)(yaml@2.8.0):
    dependencies:
      '@types/chai': 5.2.2
      '@vitest/expect': 3.2.4
      '@vitest/mocker': 3.2.4(vite@7.1.1(@types/node@20.19.9)(tsx@4.20.3)(yaml@2.8.0))
      '@vitest/pretty-format': 3.2.4
      '@vitest/runner': 3.2.4
      '@vitest/snapshot': 3.2.4
      '@vitest/spy': 3.2.4
      '@vitest/utils': 3.2.4
      chai: 5.2.0
      debug: 4.4.1
      expect-type: 1.2.1
      magic-string: 0.30.17
      pathe: 2.0.3
      picomatch: 4.0.3
      std-env: 3.9.0
      tinybench: 2.9.0
      tinyexec: 0.3.2
      tinyglobby: 0.2.14
      tinypool: 1.1.1
      tinyrainbow: 2.0.0
      vite: 7.1.1(@types/node@20.19.9)(tsx@4.20.3)(yaml@2.8.0)
      vite-node: 3.2.4(@types/node@20.19.9)(tsx@4.20.3)(yaml@2.8.0)
      why-is-node-running: 2.3.0
    optionalDependencies:
      '@types/node': 20.19.9
      happy-dom: 18.0.1
    transitivePeerDependencies:
      - jiti
      - less
      - lightningcss
      - msw
      - sass
      - sass-embedded
      - stylus
      - sugarss
      - supports-color
      - terser
      - tsx
      - yaml

  vue-eslint-parser@10.2.0(eslint@9.32.0):
    dependencies:
      debug: 4.4.1
      eslint: 9.32.0
      eslint-scope: 8.4.0
      eslint-visitor-keys: 4.2.1
      espree: 10.4.0
      esquery: 1.6.0
      semver: 7.7.2
    transitivePeerDependencies:
      - supports-color

  vue@3.5.18(typescript@5.9.2):
    dependencies:
      '@vue/compiler-dom': 3.5.18
      '@vue/compiler-sfc': 3.5.18
      '@vue/runtime-dom': 3.5.18
      '@vue/server-renderer': 3.5.18(vue@3.5.18(typescript@5.9.2))
      '@vue/shared': 3.5.18
    optionalDependencies:
      typescript: 5.9.2

  vuetify@3.9.4(typescript@5.9.2)(vue@3.5.18(typescript@5.9.2)):
    dependencies:
      vue: 3.5.18(typescript@5.9.2)
    optionalDependencies:
      typescript: 5.9.2

  whatwg-mimetype@3.0.0: {}

  which@2.0.2:
    dependencies:
      isexe: 2.0.0

  why-is-node-running@2.3.0:
    dependencies:
      siginfo: 2.0.0
      stackback: 0.0.2

  word-wrap@1.2.5: {}

  wrap-ansi@7.0.0:
    dependencies:
      ansi-styles: 4.3.0
      string-width: 4.2.3
      strip-ansi: 6.0.1

  wrap-ansi@8.1.0:
    dependencies:
      ansi-styles: 6.2.1
      string-width: 5.1.2
      strip-ansi: 7.1.0

  wrap-ansi@9.0.0:
    dependencies:
      ansi-styles: 6.2.1
      string-width: 7.2.0
      strip-ansi: 7.1.0

  xml-name-validator@4.0.0: {}

  y18n@5.0.8: {}

  yaml@2.8.0: {}

  yargs-parser@21.1.1: {}

  yargs@17.7.2:
    dependencies:
      cliui: 8.0.1
      escalade: 3.2.0
      get-caller-file: 2.0.5
      require-directory: 2.1.1
      string-width: 4.2.3
      y18n: 5.0.8
      yargs-parser: 21.1.1

  yocto-queue@0.1.0: {}<|MERGE_RESOLUTION|>--- conflicted
+++ resolved
@@ -59,16 +59,11 @@
         specifier: ^3.6.2
         version: 3.6.2
       rimraf:
-<<<<<<< HEAD
-        specifier: ^5.0.7
-        version: 5.0.7
+        specifier: ^6.0.1
+        version: 6.0.1
       rollup-plugin-esbuild:
         specifier: ^6.1.1
-        version: 6.1.1(esbuild@0.21.3)(rollup@4.14.1)
-=======
-        specifier: ^6.0.1
-        version: 6.0.1
->>>>>>> 213c345d
+        version: 6.1.1(esbuild@0.25.8)(rollup@4.45.1)
       tsx:
         specifier: ^4.20.3
         version: 4.20.3
@@ -101,7 +96,7 @@
         specifier: workspace:*
         version: link:../..
 
-  packages/reactivity-events:
+  packages/reactivity-decorators:
     dependencies:
       '@conterra/reactivity-core':
         specifier: workspace:^
@@ -111,7 +106,7 @@
         specifier: workspace:*
         version: link:../..
 
-  packages/reactivity-decorators:
+  packages/reactivity-events:
     dependencies:
       '@conterra/reactivity-core':
         specifier: workspace:^
@@ -482,22 +477,17 @@
   '@rolldown/pluginutils@1.0.0-beta.29':
     resolution: {integrity: sha512-NIJgOsMjbxAXvoGq/X0gD7VPMQ8j9g0BiDaNjVNVjvl+iKXxL3Jre0v31RmBYeLEmkbj2s02v8vFTbUXi5XS2Q==}
 
-<<<<<<< HEAD
   '@rollup/pluginutils@5.1.0':
     resolution: {integrity: sha512-XTIWOPPcpvyKI6L1NHo0lFlCyznUEyPmPY1mc3KpPVDYulHSTvyeLNVW00QTLIAFNhR3kYnJTQHeGqU4M3n09g==}
     engines: {node: '>=14.0.0'}
     peerDependencies:
-      rollup: ^1.20.0||^2.0.0||^3.0.0||^4.0.0
+      rollup: '>=4.22.4'
     peerDependenciesMeta:
       rollup:
         optional: true
 
-  '@rollup/rollup-android-arm-eabi@4.14.1':
-    resolution: {integrity: sha512-fH8/o8nSUek8ceQnT7K4EQbSiV7jgkHq81m9lWZFIXjJ7lJzpWXbQFpT/Zh6OZYnpFykvzC3fbEvEAFZu03dPA==}
-=======
   '@rollup/rollup-android-arm-eabi@4.45.1':
     resolution: {integrity: sha512-NEySIFvMY0ZQO+utJkgoMiCAjMrGvnbDLHvcmlA33UXJpYBCvlBEbMMtV837uCkS+plG2umfhn0T5mMAxGrlRA==}
->>>>>>> 213c345d
     cpu: [arm]
     os: [android]
 
@@ -957,19 +947,9 @@
     resolution: {integrity: sha512-V0hjH4dGPh9Ao5p0MoRY6BVqtwCjhz6vI5LT8AJ55H+4g9/4vbHx1I54fS0XuclLhDHArPQCiMjDxjaL8fPxhw==}
     engines: {node: '>=0.12'}
 
-<<<<<<< HEAD
-  es-module-lexer@1.5.2:
-    resolution: {integrity: sha512-l60ETUTmLqbVbVHv1J4/qj+M8nq7AwMzEcg3kmJDt9dCNrTk+yHcYFf/Kw75pMDwd9mPcIGCG5LcS20SxYRzFA==}
-
-  esbuild@0.20.2:
-    resolution: {integrity: sha512-WdOOppmUNU+IbZ0PaDiTst80zjnrOkyJNHoKupIcVyU8Lvla3Ugx94VzkQ32Ijqd7UhHJy75gNWDMUekcrSJ6g==}
-    engines: {node: '>=12'}
-    hasBin: true
-=======
   environment@1.1.0:
     resolution: {integrity: sha512-xUtoPkMggbz0MPyPiIWr1Kp4aeWJjDZ6SMvURhimjdZgsRuDplF5/s9hcgGhyXMhs+6vpnuoiZ2kFiu3FMnS8Q==}
     engines: {node: '>=18'}
->>>>>>> 213c345d
 
   es-module-lexer@1.7.0:
     resolution: {integrity: sha512-jEQoCwk8hyb2AZziIOLhDqpm5+2ww5uIE6lkO/6jcOCusfk6LhMHpXXfBLXTZ7Ydyt0j4VoUQv6uGNYbdW+kBA==}
@@ -1557,20 +1537,15 @@
     engines: {node: 20 || >=22}
     hasBin: true
 
-<<<<<<< HEAD
   rollup-plugin-esbuild@6.1.1:
     resolution: {integrity: sha512-CehMY9FAqJD5OUaE/Mi1r5z0kNeYxItmRO2zG4Qnv2qWKF09J2lTy5GUzjJR354ZPrLkCj4fiBN41lo8PzBUhw==}
     engines: {node: '>=14.18.0'}
     peerDependencies:
-      esbuild: '>=0.18.0'
-      rollup: ^1.20.0 || ^2.0.0 || ^3.0.0 || ^4.0.0
-
-  rollup@4.14.1:
-    resolution: {integrity: sha512-4LnHSdd3QK2pa1J6dFbfm1HN0D7vSK/ZuZTsdyUAlA6Rr1yTouUTL13HaDOGJVgby461AhrNGBS7sCGXXtT+SA==}
-=======
+      esbuild: '>=0.25.0'
+      rollup: '>=4.22.4'
+
   rollup@4.45.1:
     resolution: {integrity: sha512-4iya7Jb76fVpQyLoiVpzUrsjQ12r3dM7fIVz+4NwoYvZOShknRmiv+iu9CClZml5ZLGb0XMcYLutK6w9tgxHDw==}
->>>>>>> 213c345d
     engines: {node: '>=18.0.0', npm: '>=8.0.0'}
     hasBin: true
 
@@ -2280,18 +2255,15 @@
 
   '@preact/signals-core@1.11.0': {}
 
-<<<<<<< HEAD
-  '@rollup/pluginutils@5.1.0(rollup@4.14.1)':
-    dependencies:
-      '@types/estree': 1.0.5
+  '@rolldown/pluginutils@1.0.0-beta.29': {}
+
+  '@rollup/pluginutils@5.1.0(rollup@4.45.1)':
+    dependencies:
+      '@types/estree': 1.0.8
       estree-walker: 2.0.2
       picomatch: 2.3.1
     optionalDependencies:
-      rollup: 4.14.1
-
-  '@rollup/rollup-android-arm-eabi@4.14.1':
-=======
-  '@rolldown/pluginutils@1.0.0-beta.29': {}
+      rollup: 4.45.1
 
   '@rollup/rollup-android-arm-eabi@4.45.1':
     optional: true
@@ -2309,7 +2281,6 @@
     optional: true
 
   '@rollup/rollup-freebsd-x64@4.45.1':
->>>>>>> 213c345d
     optional: true
 
   '@rollup/rollup-linux-arm-gnueabihf@4.45.1':
@@ -2759,43 +2730,11 @@
 
   entities@4.5.0: {}
 
-<<<<<<< HEAD
-  es-module-lexer@1.5.2: {}
-
-  esbuild@0.20.2:
-    optionalDependencies:
-      '@esbuild/aix-ppc64': 0.20.2
-      '@esbuild/android-arm': 0.20.2
-      '@esbuild/android-arm64': 0.20.2
-      '@esbuild/android-x64': 0.20.2
-      '@esbuild/darwin-arm64': 0.20.2
-      '@esbuild/darwin-x64': 0.20.2
-      '@esbuild/freebsd-arm64': 0.20.2
-      '@esbuild/freebsd-x64': 0.20.2
-      '@esbuild/linux-arm': 0.20.2
-      '@esbuild/linux-arm64': 0.20.2
-      '@esbuild/linux-ia32': 0.20.2
-      '@esbuild/linux-loong64': 0.20.2
-      '@esbuild/linux-mips64el': 0.20.2
-      '@esbuild/linux-ppc64': 0.20.2
-      '@esbuild/linux-riscv64': 0.20.2
-      '@esbuild/linux-s390x': 0.20.2
-      '@esbuild/linux-x64': 0.20.2
-      '@esbuild/netbsd-x64': 0.20.2
-      '@esbuild/openbsd-x64': 0.20.2
-      '@esbuild/sunos-x64': 0.20.2
-      '@esbuild/win32-arm64': 0.20.2
-      '@esbuild/win32-ia32': 0.20.2
-      '@esbuild/win32-x64': 0.20.2
-
-  esbuild@0.21.3:
-=======
   environment@1.1.0: {}
 
   es-module-lexer@1.7.0: {}
 
   esbuild@0.25.8:
->>>>>>> 213c345d
     optionalDependencies:
       '@esbuild/aix-ppc64': 0.25.8
       '@esbuild/android-arm': 0.25.8
@@ -3370,22 +3309,18 @@
       glob: 11.0.0
       package-json-from-dist: 1.0.0
 
-<<<<<<< HEAD
-  rollup-plugin-esbuild@6.1.1(esbuild@0.21.3)(rollup@4.14.1):
-    dependencies:
-      '@rollup/pluginutils': 5.1.0(rollup@4.14.1)
-      debug: 4.3.4
-      es-module-lexer: 1.5.2
-      esbuild: 0.21.3
-      get-tsconfig: 4.7.5
-      rollup: 4.14.1
+  rollup-plugin-esbuild@6.1.1(esbuild@0.25.8)(rollup@4.45.1):
+    dependencies:
+      '@rollup/pluginutils': 5.1.0(rollup@4.45.1)
+      debug: 4.4.1
+      es-module-lexer: 1.7.0
+      esbuild: 0.25.8
+      get-tsconfig: 4.8.1
+      rollup: 4.45.1
     transitivePeerDependencies:
       - supports-color
 
-  rollup@4.14.1:
-=======
   rollup@4.45.1:
->>>>>>> 213c345d
     dependencies:
       '@types/estree': 1.0.8
     optionalDependencies:
